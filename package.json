<<<<<<< HEAD
{
	"name": "git-graph",
	"displayName": "Git Graph",
	"version": "1.29.0",
	"publisher": "mhutchie",
	"author": {
		"name": "Michael Hutchison",
		"email": "mhutchie@16right.com"
	},
	"description": "View a Git Graph of your repository, and perform Git actions from the graph.",
	"keywords": [
		"git",
		"graph",
		"visualise",
		"diff",
		"action"
	],
	"categories": [
		"Other"
	],
	"homepage": "https://github.com/mhutchie/vscode-git-graph",
	"repository": {
		"type": "git",
		"url": "https://github.com/mhutchie/vscode-git-graph.git"
	},
	"bugs": {
		"url": "https://github.com/mhutchie/vscode-git-graph/issues"
	},
	"qna": "https://github.com/mhutchie/vscode-git-graph/wiki/Support-Resources",
	"license": "SEE LICENSE IN 'LICENSE'",
	"icon": "resources/icon.png",
	"engines": {
		"vscode": "^1.38.0"
	},
	"extensionKind": [
		"workspace"
	],
	"activationEvents": [
		"*"
	],
	"main": "./out/extension.js",
	"contributes": {
		"commands": [
			{
				"category": "Git Graph",
				"command": "git-graph.view",
				"title": "View Git Graph (git log)",
				"icon": {
					"light": "resources/cmd-icon-light.svg",
					"dark": "resources/cmd-icon-dark.svg"
				}
			},
			{
				"category": "Git Graph",
				"command": "git-graph.addGitRepository",
				"title": "Add Git Repository..."
			},
			{
				"category": "Git Graph",
				"command": "git-graph.clearAvatarCache",
				"title": "Clear Avatar Cache"
			},
			{
				"category": "Git Graph",
				"command": "git-graph.clearCICDCache",
				"title": "Clear CI/CD Status Cache"
			},
			{
				"category": "Git Graph",
				"command": "git-graph.endAllWorkspaceCodeReviews",
				"title": "End All Code Reviews in Workspace"
			},
			{
				"category": "Git Graph",
				"command": "git-graph.endSpecificWorkspaceCodeReview",
				"title": "End a specific Code Review in Workspace..."
			},
			{
				"category": "Git Graph",
				"command": "git-graph.fetch",
				"title": "Fetch from Remote(s)"
			},
			{
				"category": "Git Graph",
				"command": "git-graph.removeGitRepository",
				"title": "Remove Git Repository..."
			},
			{
				"category": "Git Graph",
				"command": "git-graph.resumeWorkspaceCodeReview",
				"title": "Resume a specific Code Review in Workspace..."
			},
			{
				"category": "Git Graph",
				"command": "git-graph.version",
				"title": "Get Version Information"
			},
			{
				"category": "Git Graph",
				"command": "git-graph.openFile",
				"title": "Open File",
				"icon": "$(go-to-file)",
				"enablement": "isInDiffEditor && resourceScheme == git-graph && git-graph:codiconsSupported"
			}
		],
		"configuration": {
			"type": "object",
			"title": "Git Graph",
			"properties": {
				"git-graph.commitDetailsView.autoCenter": {
					"type": "boolean",
					"default": true,
					"description": "Automatically center the Commit Details View when it is opened."
				},
				"git-graph.commitDetailsView.fileView.fileTree.compactFolders": {
					"type": "boolean",
					"default": true,
					"description": "Render the File Tree in the Commit Details View in a compacted form, such that folders with a single child folder are compressed into a single combined folder element."
				},
				"git-graph.commitDetailsView.fileView.type": {
					"type": "string",
					"enum": [
						"File Tree",
						"File List"
					],
					"enumDescriptions": [
						"Display files in a tree structure.",
						"Display files in a list (useful for repositories with deep folder structures)."
					],
					"default": "File Tree",
					"description": "Sets the default type of File View used in the Commit Details View. This can be overridden per repository using the controls on the right side of the Commit Details View."
				},
				"git-graph.commitDetailsView.location": {
					"type": "string",
					"enum": [
						"Inline",
						"Docked to Bottom"
					],
					"enumDescriptions": [
						"Show the Commit Details View inline with the graph & commits.",
						"Show the Commit Details View docked to the bottom of the Git Graph View."
					],
					"default": "Inline",
					"description": "Specifies where the Commit Details View is rendered in the Git Graph View."
				},
				"git-graph.contextMenuActionsVisibility": {
					"type": "object",
					"default": {},
					"properties": {
						"branch": {
							"type": "object",
							"properties": {
								"checkout": {
									"type": "boolean",
									"title": "Checkout Branch"
								},
								"rename": {
									"type": "boolean",
									"title": "Rename Branch..."
								},
								"delete": {
									"type": "boolean",
									"title": "Delete Branch..."
								},
								"merge": {
									"type": "boolean",
									"title": "Merge into current branch..."
								},
								"rebase": {
									"type": "boolean",
									"title": "Rebase current branch on Branch..."
								},
								"push": {
									"type": "boolean",
									"title": "Push Branch..."
								},
								"createPullRequest": {
									"type": "boolean",
									"title": "Create Pull Request..."
								},
								"createArchive": {
									"type": "boolean",
									"title": "Create Archive"
								},
								"selectInBranchesDropdown": {
									"type": "boolean",
									"title": "Select in Branches Dropdown"
								},
								"unselectInBranchesDropdown": {
									"type": "boolean",
									"title": "Unselect in Branches Dropdown"
								},
								"copyName": {
									"type": "boolean",
									"title": "Copy Branch Name to Clipboard"
								}
							}
						},
						"commit": {
							"type": "object",
							"properties": {
								"addTag": {
									"type": "boolean",
									"title": "Add Tag..."
								},
								"createBranch": {
									"type": "boolean",
									"title": "Create Branch..."
								},
								"checkout": {
									"type": "boolean",
									"title": "Checkout..."
								},
								"cherrypick": {
									"type": "boolean",
									"title": "Cherry Pick..."
								},
								"revert": {
									"type": "boolean",
									"title": "Revert..."
								},
								"drop": {
									"type": "boolean",
									"title": "Drop..."
								},
								"merge": {
									"type": "boolean",
									"title": "Merge into current branch..."
								},
								"rebase": {
									"type": "boolean",
									"title": "Rebase current branch on this Commit..."
								},
								"reset": {
									"type": "boolean",
									"title": "Reset current branch to this Commit..."
								},
								"copyHash": {
									"type": "boolean",
									"title": "Copy Commit Hash to Clipboard"
								},
								"copySubject": {
									"type": "boolean",
									"title": "Copy Commit Subject to Clipboard"
								}
							}
						},
						"remoteBranch": {
							"type": "object",
							"properties": {
								"checkout": {
									"type": "boolean",
									"title": "Checkout Branch..."
								},
								"delete": {
									"type": "boolean",
									"title": "Delete Remote Branch..."
								},
								"fetch": {
									"type": "boolean",
									"title": "Fetch into local branch..."
								},
								"merge": {
									"type": "boolean",
									"title": "Merge into current branch..."
								},
								"pull": {
									"type": "boolean",
									"title": "Pull into current branch..."
								},
								"createPullRequest": {
									"type": "boolean",
									"title": "Create Pull Request"
								},
								"createArchive": {
									"type": "boolean",
									"title": "Create Archive"
								},
								"selectInBranchesDropdown": {
									"type": "boolean",
									"title": "Select in Branches Dropdown"
								},
								"unselectInBranchesDropdown": {
									"type": "boolean",
									"title": "Unselect in Branches Dropdown"
								},
								"copyName": {
									"type": "boolean",
									"title": "Copy Branch Name to Clipboard"
								}
							}
						},
						"stash": {
							"type": "object",
							"properties": {
								"apply": {
									"type": "boolean",
									"title": "Apply Stash..."
								},
								"createBranch": {
									"type": "boolean",
									"title": "Create Branch from Stash..."
								},
								"pop": {
									"type": "boolean",
									"title": "Pop Stash..."
								},
								"drop": {
									"type": "boolean",
									"title": "Drop Stash..."
								},
								"copyName": {
									"type": "boolean",
									"title": "Copy Stash Name to Clipboard"
								},
								"copyHash": {
									"type": "boolean",
									"title": "Copy Stash Hash to Clipboard"
								}
							}
						},
						"tag": {
							"type": "object",
							"properties": {
								"viewDetails": {
									"type": "boolean",
									"title": "View Details"
								},
								"delete": {
									"type": "boolean",
									"title": "Delete Tag..."
								},
								"push": {
									"type": "boolean",
									"title": "Push Tag..."
								},
								"createArchive": {
									"type": "boolean",
									"title": "Create Archive"
								},
								"copyName": {
									"type": "boolean",
									"title": "Copy Tag Name to Clipboard"
								}
							}
						},
						"uncommittedChanges": {
							"type": "object",
							"properties": {
								"stash": {
									"type": "boolean",
									"title": "Stash uncommitted changes..."
								},
								"reset": {
									"type": "boolean",
									"title": "Reset uncommitted changes..."
								},
								"clean": {
									"type": "boolean",
									"title": "Clean untracked files..."
								},
								"openSourceControlView": {
									"type": "boolean",
									"title": "Open Source Control View"
								}
							}
						}
					},
					"markdownDescription": "Customise which context menu actions are visible. For example, if you want to hide the rebase action from the branch context menu, a suitable value for this setting is `{ \"branch\": { \"rebase\": false } }`. For more information of how to configure this setting, view the documentation [here](https://github.com/mhutchie/vscode-git-graph/wiki/Extension-Settings#context-menu-actions-visibility)."
				},
				"git-graph.customBranchGlobPatterns": {
					"type": "array",
					"items": {
						"type": "object",
						"title": "Branch Glob Pattern",
						"required": [
							"name",
							"glob"
						],
						"properties": {
							"name": {
								"type": "string",
								"title": "Name of pattern",
								"description": "Name used to reference the pattern in the 'Branches' dropdown"
							},
							"glob": {
								"type": "string",
								"title": "Glob pattern",
								"description": "The Glob Pattern <glob-pattern>, as used in 'git log --glob=<glob-pattern>'. For example: heads/feature/*"
							}
						}
					},
					"default": [],
					"description": "An array of Custom Branch Glob Patterns to be shown in the 'Branches' dropdown. Example: [{\"name\": \"Feature Requests\", \"glob\": \"heads/feature/*\"}]"
				},
				"git-graph.customEmojiShortcodeMappings": {
					"type": "array",
					"items": {
						"type": "object",
						"title": "Custom Emoji Shortcode Mapping",
						"required": [
							"shortcode",
							"emoji"
						],
						"properties": {
							"shortcode": {
								"type": "string",
								"title": "Emoji Shortcode",
								"description": "Emoji Shortcode (e.g. \":sparkles:\")"
							},
							"emoji": {
								"type": "string",
								"title": "Emoji",
								"description": "Emoji (e.g. \"✨\")"
							}
						}
					},
					"default": [],
					"description": "An array of custom Emoji Shortcode mappings. Example: [{\"shortcode\": \":sparkles:\", \"emoji\":\"✨\"}]"
				},
				"git-graph.customPullRequestProviders": {
					"type": "array",
					"items": {
						"type": "object",
						"title": "Pull Request Provider",
						"required": [
							"name",
							"templateUrl"
						],
						"properties": {
							"name": {
								"type": "string",
								"title": "Name of the Provider",
								"description": "A unique, identifying, display name for the provider."
							},
							"templateUrl": {
								"type": "string",
								"title": "Template URL",
								"markdownDescription": "A template URL that can be used to create a Pull Request, after the $1 - $8 variables have been substituted to construct the final URL. For information on how to configure this setting, see the documentation [here](https://github.com/mhutchie/vscode-git-graph/wiki/Configuring-a-custom-Pull-Request-Provider)."
							}
						}
					},
					"default": [],
					"markdownDescription": "An array of custom Pull Request providers that can be used in the \"Pull Request Creation\" Integration. For information on how to configure this setting, see the documentation [here](https://github.com/mhutchie/vscode-git-graph/wiki/Configuring-a-custom-Pull-Request-Provider)."
				},
				"git-graph.date.format": {
					"type": "string",
					"enum": [
						"Date & Time",
						"Date Only",
						"ISO Date & Time",
						"ISO Date Only",
						"Relative"
					],
					"enumDescriptions": [
						"Show the date and time (e.g. \"24 Mar 2019 21:34\")",
						"Show the date only (e.g. \"24 Mar 2019\")",
						"Show the ISO date and time (e.g. \"2019-03-24 21:34\")",
						"Show the ISO date only (e.g. \"2019-03-24\")",
						"Show relative times (e.g. \"5 minutes ago\")"
					],
					"default": "Date & Time",
					"description": "Specifies the date format to be used in the \"Date\" column on the Git Graph View."
				},
				"git-graph.date.type": {
					"type": "string",
					"enum": [
						"Author Date",
						"Commit Date"
					],
					"enumDescriptions": [
						"Use the author date of a commit.",
						"Use the committer date of a commit."
					],
					"default": "Author Date",
					"description": "Specifies the date type to be displayed in the \"Date\" column on the Git Graph View."
				},
				"git-graph.defaultColumnVisibility": {
					"type": "object",
					"properties": {
						"Date": {
							"type": "boolean",
							"title": "Visibility of the Date column"
						},
						"Author": {
							"type": "boolean",
							"title": "Visibility of the Author column"
						},
						"Commit": {
							"type": "boolean",
							"title": "Visibility of the Commit column"
						},
						"CICD": {
							"type": "boolean",
							"title": "Visibility of the CI/CD Status column"
						}
					},
					"default": {
						"Date": true,
						"Author": true,
						"Commit": true,
						"CICD": true
					},
					"description": "An object specifying the default visibility of the Date, Author & Commit columns. Example: {\"Date\": true, \"Author\": true, \"Commit\": true}"
				},
				"git-graph.dialog.addTag.pushToRemote": {
					"type": "boolean",
					"default": false,
					"description": "Default state of the field indicating whether the tag should be pushed to a remote once it is added."
				},
				"git-graph.dialog.addTag.type": {
					"type": "string",
					"enum": [
						"Annotated",
						"Lightweight"
					],
					"default": "Annotated",
					"description": "Default type of the tag being added."
				},
				"git-graph.dialog.applyStash.reinstateIndex": {
					"type": "boolean",
					"default": false,
					"description": "Default state of the \"Reinstate Index\" checkbox."
				},
				"git-graph.dialog.cherryPick.noCommit": {
					"type": "boolean",
					"default": false,
					"description": "Default state of the \"No Commit\" checkbox."
				},
				"git-graph.dialog.cherryPick.recordOrigin": {
					"type": "boolean",
					"default": false,
					"description": "Default state of the \"Record Origin\" checkbox."
				},
				"git-graph.dialog.createBranch.checkOut": {
					"type": "boolean",
					"default": false,
					"description": "Default state of the \"Check out\" checkbox."
				},
				"git-graph.dialog.deleteBranch.forceDelete": {
					"type": "boolean",
					"default": false,
					"description": "Default state of the \"Force Delete\" checkbox."
				},
				"git-graph.dialog.fetchIntoLocalBranch.forceFetch": {
					"type": "boolean",
					"default": false,
					"description": "Default state of the \"Force Fetch\" checkbox."
				},
				"git-graph.dialog.fetchRemote.prune": {
					"type": "boolean",
					"default": false,
					"description": "Default state of the \"Prune\" checkbox."
				},
				"git-graph.dialog.fetchRemote.pruneTags": {
					"type": "boolean",
					"default": false,
					"description": "Default state of the \"Prune Tags\" checkbox."
				},
				"git-graph.dialog.general.referenceInputSpaceSubstitution": {
					"type": "string",
					"enum": [
						"None",
						"Hyphen",
						"Underscore"
					],
					"enumDescriptions": [
						"Don't replace spaces.",
						"Replace space characters with hyphens, for example: \"new branch\" -> \"new-branch\".",
						"Replace space characters with underscores, for example: \"new branch\" -> \"new_branch\"."
					],
					"default": "None",
					"description": "Specifies a substitution that is automatically performed when space characters are entered or pasted into reference inputs on dialogs (e.g. Create Branch, Add Tag, etc.)."
				},
				"git-graph.dialog.merge.noCommit": {
					"type": "boolean",
					"default": false,
					"description": "Default state of the \"No Commit\" checkbox."
				},
				"git-graph.dialog.merge.noFastForward": {
					"type": "boolean",
					"default": true,
					"description": "Default state of the \"Create a new commit even if fast-forward is possible\" checkbox."
				},
				"git-graph.dialog.merge.squashCommits": {
					"type": "boolean",
					"default": false,
					"description": "Default state of the \"Squash Commits\" checkbox."
				},
				"git-graph.dialog.merge.squashMessageFormat": {
					"type": "string",
					"enum": [
						"Default",
						"Git SQUASH_MSG"
					],
					"enumDescriptions": [
						"Use the squash message generated by Git Graph.",
						"Use the detailed squash message generated by Git (stored in .git/SQUASH_MSG)."
					],
					"default": "Default",
					"description": "Specifies the message format used for the squashed commit (when the \"Squash Commits\" option is selected)."
				},
				"git-graph.dialog.popStash.reinstateIndex": {
					"type": "boolean",
					"default": false,
					"description": "Default state of the \"Reinstate Index\" checkbox."
				},
				"git-graph.dialog.pullBranch.noFastForward": {
					"type": "boolean",
					"default": false,
					"description": "Default state of the \"Create a new commit even if fast-forward is possible\" checkbox."
				},
				"git-graph.dialog.pullBranch.squashCommits": {
					"type": "boolean",
					"default": false,
					"description": "Default state of the \"Squash Commits\" checkbox."
				},
				"git-graph.dialog.pullBranch.squashMessageFormat": {
					"type": "string",
					"enum": [
						"Default",
						"Git SQUASH_MSG"
					],
					"enumDescriptions": [
						"Use the squash message generated by Git Graph.",
						"Use the detailed squash message generated by Git (stored in .git/SQUASH_MSG)."
					],
					"default": "Default",
					"description": "Specifies the message format used for the squashed commit (when the \"Squash Commits\" option is selected)."
				},
				"git-graph.dialog.rebase.ignoreDate": {
					"type": "boolean",
					"default": true,
					"description": "Default state of the \"Ignore Date (non-interactive rebase only)\" checkbox."
				},
				"git-graph.dialog.rebase.launchInteractiveRebase": {
					"type": "boolean",
					"default": false,
					"description": "Default state of the \"Launch Interactive Rebase in new Terminal\" checkbox."
				},
				"git-graph.dialog.resetCurrentBranchToCommit.mode": {
					"type": "string",
					"enum": [
						"Soft",
						"Mixed",
						"Hard"
					],
					"enumDescriptions": [
						"Soft - Keep all changes, but reset head",
						"Mixed - Keep working tree, but reset index",
						"Hard - Discard all changes"
					],
					"default": "Mixed",
					"description": "Default mode to be used for the reset action."
				},
				"git-graph.dialog.resetUncommittedChanges.mode": {
					"type": "string",
					"enum": [
						"Mixed",
						"Hard"
					],
					"enumDescriptions": [
						"Mixed - Keep working tree, but reset index",
						"Hard - Discard all changes"
					],
					"default": "Mixed",
					"description": "Default mode to be used for the reset action."
				},
				"git-graph.dialog.stashUncommittedChanges.includeUntracked": {
					"type": "boolean",
					"default": true,
					"description": "Default state of the \"Include Untracked\" checkbox."
				},
				"git-graph.enhancedAccessibility": {
					"type": "boolean",
					"default": false,
					"description": "Visual file change A|M|D|R|U indicators in the Commit Details View for users with colour blindness. In the future, this setting will enable any additional accessibility related features of Git Graph that aren't enabled by default."
				},
				"git-graph.fileEncoding": {
					"type": "string",
					"default": "utf8",
					"markdownDescription": "The character set encoding used when retrieving a specific version of repository files (e.g. in the Diff View). A list of all supported encodings can be found [here](https://github.com/ashtuchkin/iconv-lite/wiki/Supported-Encodings).",
					"scope": "resource"
				},
				"git-graph.graph.colours": {
					"type": "array",
					"items": {
						"type": "string",
						"description": "Colour (HEX or RGB)",
						"pattern": "^\\s*(#[0-9a-fA-F]{6}|#[0-9a-fA-F]{8}|rgb[a]?\\s*\\(\\d{1,3},\\s*\\d{1,3},\\s*\\d{1,3}\\))\\s*$"
					},
					"default": [
						"#0085d9",
						"#d9008f",
						"#00d90a",
						"#d98500",
						"#a300d9",
						"#ff0000",
						"#00d9cc",
						"#e138e8",
						"#85d900",
						"#dc5b23",
						"#6f24d6",
						"#ffcc00"
					],
					"description": "Specifies the colours used on the graph."
				},
				"git-graph.graph.style": {
					"type": "string",
					"enum": [
						"rounded",
						"angular"
					],
					"enumDescriptions": [
						"Use smooth curves when transitioning between branches on the graph.",
						"Use angular lines when transitioning between branches on the graph."
					],
					"default": "rounded",
					"description": "Specifies the style of the graph."
				},
				"git-graph.graph.uncommittedChanges": {
					"type": "string",
					"enum": [
						"Open Circle at the Uncommitted Changes",
						"Open Circle at the Checked Out Commit"
					],
					"enumDescriptions": [
						"Display the Uncommitted Changes as a grey open circle, connected to the commit referenced by HEAD with a solid grey line. The current file system's state is therefore always displayed as an open circle.",
						"Display the Uncommitted Changes as a grey closed circle, connected to the commit referenced by HEAD with a dotted grey line. The commit referenced by HEAD is therefore always displayed as an open circle."
					],
					"default": "Open Circle at the Uncommitted Changes",
					"description": "Specifies how the Uncommitted Changes are displayed on the graph."
				},
				"git-graph.integratedTerminalShell": {
					"type": "string",
					"default": "",
					"description": "Specifies the path and filename of the Shell executable to be used by the Visual Studio Code Integrated Terminal, when it is opened by Git Graph. For example, to use Git Bash on Windows this setting would commonly be set to \"C:\\Program Files\\Git\\bin\\bash.exe\". If this setting is left blank, the default Shell is used.",
					"scope": "machine"
				},
				"git-graph.keyboardShortcut.find": {
					"type": "string",
					"enum": [
						"CTRL/CMD + A",
						"CTRL/CMD + B",
						"CTRL/CMD + C",
						"CTRL/CMD + D",
						"CTRL/CMD + E",
						"CTRL/CMD + F",
						"CTRL/CMD + G",
						"CTRL/CMD + H",
						"CTRL/CMD + I",
						"CTRL/CMD + J",
						"CTRL/CMD + K",
						"CTRL/CMD + L",
						"CTRL/CMD + M",
						"CTRL/CMD + N",
						"CTRL/CMD + O",
						"CTRL/CMD + P",
						"CTRL/CMD + Q",
						"CTRL/CMD + R",
						"CTRL/CMD + S",
						"CTRL/CMD + T",
						"CTRL/CMD + U",
						"CTRL/CMD + V",
						"CTRL/CMD + W",
						"CTRL/CMD + X",
						"CTRL/CMD + Y",
						"CTRL/CMD + Z"
					],
					"default": "CTRL/CMD + F",
					"description": "The keybinding for the keyboard shortcut that opens the Find Widget in the Git Graph View."
				},
				"git-graph.keyboardShortcut.refresh": {
					"type": "string",
					"enum": [
						"CTRL/CMD + A",
						"CTRL/CMD + B",
						"CTRL/CMD + C",
						"CTRL/CMD + D",
						"CTRL/CMD + E",
						"CTRL/CMD + F",
						"CTRL/CMD + G",
						"CTRL/CMD + H",
						"CTRL/CMD + I",
						"CTRL/CMD + J",
						"CTRL/CMD + K",
						"CTRL/CMD + L",
						"CTRL/CMD + M",
						"CTRL/CMD + N",
						"CTRL/CMD + O",
						"CTRL/CMD + P",
						"CTRL/CMD + Q",
						"CTRL/CMD + R",
						"CTRL/CMD + S",
						"CTRL/CMD + T",
						"CTRL/CMD + U",
						"CTRL/CMD + V",
						"CTRL/CMD + W",
						"CTRL/CMD + X",
						"CTRL/CMD + Y",
						"CTRL/CMD + Z"
					],
					"default": "CTRL/CMD + R",
					"description": "The keybinding for the keyboard shortcut that refreshes the Git Graph View."
				},
				"git-graph.keyboardShortcut.scrollToHead": {
					"type": "string",
					"enum": [
						"CTRL/CMD + A",
						"CTRL/CMD + B",
						"CTRL/CMD + C",
						"CTRL/CMD + D",
						"CTRL/CMD + E",
						"CTRL/CMD + F",
						"CTRL/CMD + G",
						"CTRL/CMD + H",
						"CTRL/CMD + I",
						"CTRL/CMD + J",
						"CTRL/CMD + K",
						"CTRL/CMD + L",
						"CTRL/CMD + M",
						"CTRL/CMD + N",
						"CTRL/CMD + O",
						"CTRL/CMD + P",
						"CTRL/CMD + Q",
						"CTRL/CMD + R",
						"CTRL/CMD + S",
						"CTRL/CMD + T",
						"CTRL/CMD + U",
						"CTRL/CMD + V",
						"CTRL/CMD + W",
						"CTRL/CMD + X",
						"CTRL/CMD + Y",
						"CTRL/CMD + Z"
					],
					"default": "CTRL/CMD + H",
					"description": "The keybinding for the keyboard shortcut that scrolls the Git Graph View to be centered on the commit referenced by HEAD."
				},
				"git-graph.keyboardShortcut.scrollToStash": {
					"type": "string",
					"enum": [
						"CTRL/CMD + A",
						"CTRL/CMD + B",
						"CTRL/CMD + C",
						"CTRL/CMD + D",
						"CTRL/CMD + E",
						"CTRL/CMD + F",
						"CTRL/CMD + G",
						"CTRL/CMD + H",
						"CTRL/CMD + I",
						"CTRL/CMD + J",
						"CTRL/CMD + K",
						"CTRL/CMD + L",
						"CTRL/CMD + M",
						"CTRL/CMD + N",
						"CTRL/CMD + O",
						"CTRL/CMD + P",
						"CTRL/CMD + Q",
						"CTRL/CMD + R",
						"CTRL/CMD + S",
						"CTRL/CMD + T",
						"CTRL/CMD + U",
						"CTRL/CMD + V",
						"CTRL/CMD + W",
						"CTRL/CMD + X",
						"CTRL/CMD + Y",
						"CTRL/CMD + Z"
					],
					"default": "CTRL/CMD + S",
					"description": "The keybinding for the keyboard shortcut that scrolls the Git Graph View to the first (or next) stash in the loaded commits. The Shift Key Modifier can be applied to this keybinding to scroll the Git Graph View to the last (or previous) stash in the loaded commits."
				},
				"git-graph.markdown": {
					"type": "boolean",
					"default": true,
					"description": "Parse and render a frequently used subset of inline Markdown formatting rules in commit messages and tag details (bold, italics, bold & italics, and inline code blocks)."
				},
				"git-graph.maxDepthOfRepoSearch": {
					"type": "number",
					"default": 0,
					"description": "Specifies the maximum depth of subfolders to search when discovering repositories in the workspace. Note: Sub-repos are not automatically detected when searching subfolders, however they can be manually added by running the command \"Git Graph: Add Git Repository\" in the Command Palette."
				},
				"git-graph.openNewTabEditorGroup": {
					"type": "string",
					"enum": [
						"Active",
						"Beside",
						"One",
						"Two",
						"Three",
						"Four",
						"Five",
						"Six",
						"Seven",
						"Eight",
						"Nine"
					],
					"enumDescriptions": [
						"Open the new tab in the Active Editor Group.",
						"Open the new tab beside the Active Editor Group.",
						"Open the new tab in the First Editor Group.",
						"Open the new tab in the Second Editor Group.",
						"Open the new tab in the Third Editor Group.",
						"Open the new tab in the Fourth Editor Group.",
						"Open the new tab in the Fifth Editor Group.",
						"Open the new tab in the Sixth Editor Group.",
						"Open the new tab in the Seventh Editor Group.",
						"Open the new tab in the Eighth Editor Group.",
						"Open the new tab in the Ninth Editor Group."
					],
					"default": "Active",
					"description": "Specifies the Editor Group where Git Graph should open new tabs, when performing the following actions from the Git Graph View: Viewing the Visual Studio Code Diff View, Opening a File, Viewing a File at a Specific Revision."
				},
				"git-graph.openToTheRepoOfTheActiveTextEditorDocument": {
					"type": "boolean",
					"default": false,
					"description": "Open the Git Graph View to the repository containing the active Text Editor document."
				},
				"git-graph.referenceLabels.alignment": {
					"type": "string",
					"enum": [
						"Normal",
						"Branches (on the left) & Tags (on the right)",
						"Branches (aligned to the graph) & Tags (on the right)"
					],
					"enumDescriptions": [
						"Show branch & tag labels on the left of the commit message in the 'Description' column.",
						"Show branch labels on the left of the commit message in the 'Description' column, and tag labels on the right.",
						"Show branch labels aligned to the graph in the 'Graph' column, and tag labels on the right in the 'Description' column."
					],
					"default": "Normal",
					"description": "Specifies how branch and tag reference labels are aligned for each commit."
				},
				"git-graph.referenceLabels.combineLocalAndRemoteBranchLabels": {
					"type": "boolean",
					"default": true,
					"description": "Combine local and remote branch labels if they refer to the same branch, and are on the same commit."
				},
				"git-graph.repository.commits.fetchAvatars": {
					"type": "boolean",
					"default": false,
					"description": "Fetch avatars of commit authors and committers. By enabling this setting, you consent to commit author and committer email addresses being sent GitHub, GitLab or Gravatar, depending on the repositories remote origin."
				},
				"git-graph.repository.commits.fetchCICDs": {
					"type": "boolean",
					"default": true,
					"description": "Fetch CI/CD status of commit. By enabling this setting, you consent to Access Token being sent GitHub or GitLab, depending on the repositories and user configuration."
				},
				"git-graph.repository.commits.initialLoad": {
					"type": "number",
					"default": 300,
					"description": "Specifies the number of commits to initially load."
				},
				"git-graph.repository.commits.loadMore": {
					"type": "number",
					"default": 100,
					"description": "Specifies the number of additional commits to load when the \"Load More Commits\" button is pressed, or more commits are automatically loaded."
				},
				"git-graph.repository.commits.loadMoreAutomatically": {
					"type": "boolean",
					"default": true,
					"description": "When the view has been scrolled to the bottom, automatically load more commits if they exist (instead of having to press the \"Load More Commits\" button)."
				},
				"git-graph.repository.commits.mute.commitsThatAreNotAncestorsOfHead": {
					"type": "boolean",
					"default": false,
					"description": "Display commits that aren't ancestors of the checked-out branch / commit with a muted text color. Muting will only occur if the commit referenced by HEAD is within the loaded commits on the Git Graph View."
				},
				"git-graph.repository.commits.mute.mergeCommits": {
					"type": "boolean",
					"default": true,
					"description": "Display merge commits with a muted text color."
				},
				"git-graph.repository.commits.order": {
					"type": "string",
					"enum": [
						"date",
						"author-date",
						"topo"
					],
					"enumDescriptions": [
						"Show commits in the commit timestamp order.",
						"Show commits in the author timestamp order.",
						"Avoid showing commits on multiple lines of history intermixed."
					],
					"default": "date",
					"markdownDescription": "Specifies the order of commits on the Git Graph View. See [git log](https://git-scm.com/docs/git-log#_commit_ordering) for more information on each order option. This can be overridden per repository via the Git Graph View's Column Header Context Menu."
				},
				"git-graph.repository.commits.showSignatureStatus": {
					"type": "boolean",
					"default": false,
					"description": "Show the commit's signature status to the right of the Committer in the Commit Details View (only for signed commits). Hovering over the signature icon displays a tooltip with the signature details. Requires Git (>= 2.4.0) & GPG (or equivalent) to be installed on the same machine that is running Visual Studio Code."
				},
				"git-graph.repository.fetchAndPrune": {
					"type": "boolean",
					"default": false,
					"description": "Before fetching from remote(s) using the Fetch button on the Git Graph View Control Bar, remove any remote-tracking references that no longer exist on the remote(s)."
				},
				"git-graph.repository.fetchAndPruneTags": {
					"type": "boolean",
					"default": false,
					"description": "Before fetching from remote(s) using the Fetch button on the Git Graph View Control Bar, remove any local tags that no longer exist on the remote(s). Requires Git >= 2.17.0, and the \"Repository: Fetch And Prune\" setting to be enabled. Caution: If you work in repositories that have multiple remotes, it is not recommended to use this setting (instead you can prune tags for a specific remote via \"Fetch Remote\" Dialog from the Repository Settings Widget on the Git Graph View)."
				},
				"git-graph.repository.includeCommitsMentionedByReflogs": {
					"type": "boolean",
					"default": false,
					"description": "Include commits only mentioned by reflogs in the Git Graph View (only applies when showing all branches). This can be overridden per repository in the Git Graph View's Repository Settings Widget."
				},
				"git-graph.repository.onLoad.scrollToHead": {
					"type": "boolean",
					"default": false,
					"description": "Automatically scroll the Git Graph View to be centered on the commit referenced by HEAD. This will only occur if the commit referenced by HEAD is within the loaded commits on the Git Graph View."
				},
				"git-graph.repository.onLoad.showCheckedOutBranch": {
					"type": "boolean",
					"default": false,
					"description": "Show the checked out branch when a repository is loaded in the Git Graph View. This setting can be used in conjunction with \"Repository > On Load: Show Specific Branches\". Default: false (show all branches)"
				},
				"git-graph.repository.onLoad.showSpecificBranches": {
					"type": "array",
					"items": {
						"type": "string",
						"description": "A local branch name (e.g. \"master\"), a remote-tracking branch name prefixed with \"remotes/\" (e.g. \"remotes/origin/master\"), or a glob pattern defined in git-graph.customBranchGlobPatterns prefixed with \"--glob=\" (e.g. \"--glob=heads/feature/*\")."
					},
					"default": [],
					"markdownDescription": "Show specific branches when a repository is loaded in the Git Graph View. Branches can be specified as follows: A local branch name (e.g. `master`), a remote-tracking branch name prefixed with \"remotes/\" (e.g. `remotes/origin/master`), or a glob pattern defined in `git-graph.customBranchGlobPatterns` prefixed with \"--glob=\" (e.g. `--glob=heads/feature/*`). This setting can be used in conjunction with \"Repository > On Load: Show Checked Out Branch\". Default: [] (show all branches)"
				},
				"git-graph.repository.onlyFollowFirstParent": {
					"type": "boolean",
					"default": false,
					"markdownDescription": "Only follow the first parent of commits when discovering the commits to load in the Git Graph View. See [--first-parent](https://git-scm.com/docs/git-log#Documentation/git-log.txt---first-parent) to find out more about this setting. This can be overridden per repository in the Git Graph View's Repository Settings Widget."
				},
				"git-graph.repository.showCommitsOnlyReferencedByTags": {
					"type": "boolean",
					"default": true,
					"description": "Show Commits that are only referenced by tags in Git Graph."
				},
				"git-graph.repository.showRemoteBranches": {
					"type": "boolean",
					"default": true,
					"description": "Show Remote Branches in Git Graph by default. This can be overridden per repository from the Git Graph View's Control Bar."
				},
				"git-graph.repository.showRemoteHeads": {
					"type": "boolean",
					"default": true,
					"description": "Show Remote HEAD Symbolic References in Git Graph (e.g. \"origin/HEAD\")."
				},
				"git-graph.repository.showStashes": {
					"type": "boolean",
					"default": true,
					"description": "Show Stashes in Git Graph by default. This can be overridden per repository in the Git Graph View's Repository Settings Widget."
				},
				"git-graph.repository.showTags": {
					"type": "boolean",
					"default": true,
					"description": "Show Tags in Git Graph by default. This can be overridden per repository in the Git Graph View's Repository Settings Widget."
				},
				"git-graph.repository.showUncommittedChanges": {
					"type": "boolean",
					"default": true,
					"description": "Show uncommitted changes. If you work on large repositories, disabling this setting can reduce the load time of the Git Graph View."
				},
				"git-graph.repository.showUntrackedFiles": {
					"type": "boolean",
					"default": true,
					"description": "Show untracked files when viewing the uncommitted changes. If you work on large repositories, disabling this setting can reduce the load time of the Git Graph View."
				},
				"git-graph.repository.sign.commits": {
					"type": "boolean",
					"default": false,
					"description": "Enables commit signing with GPG or X.509."
				},
				"git-graph.repository.sign.tags": {
					"type": "boolean",
					"default": false,
					"description": "Enables tag signing with GPG or X.509."
				},
				"git-graph.repository.useMailmap": {
					"type": "boolean",
					"default": false,
					"markdownDescription": "Respect [.mailmap](https://git-scm.com/docs/git-check-mailmap#_mapping_authors) files when displaying author & committer names and email addresses."
				},
				"git-graph.repositoryDropdownOrder": {
					"type": "string",
					"enum": [
						"Full Path",
						"Name"
					],
					"enumDescriptions": [
						"Sort repositories alphabetically by the full path of the repository.",
						"Sort repositories alphabetically by the name of the repository."
					],
					"default": "Full Path",
					"description": "Specifies the order that repositories are sorted in the repository dropdown on the Git Graph View (only visible when more than one repository exists in the current Visual Studio Code Workspace)."
				},
				"git-graph.retainContextWhenHidden": {
					"type": "boolean",
					"default": true,
					"description": "Specifies if the Git Graph View's Visual Studio Code context is kept when the panel is no longer visible (e.g. moved to background tab). Enabling this setting will make Git Graph load significantly faster when switching back to the Git Graph tab, however has a higher memory overhead."
				},
				"git-graph.showStatusBarItem": {
					"type": "boolean",
					"default": true,
					"description": "Show a Status Bar Item that opens the Git Graph View when clicked."
				},
				"git-graph.sourceCodeProviderIntegrationLocation": {
					"type": "string",
					"enum": [
						"Inline",
						"More Actions"
					],
					"enumDescriptions": [
						"Show the 'View Git Graph' action on the title of SCM Providers",
						"Show the 'View Git Graph' action in the 'More Actions...' menu on the title of SCM Providers"
					],
					"default": "Inline",
					"description": "Specifies where the \"View Git Graph\" action appears on the title of SCM Providers."
				},
				"git-graph.tabIconColourTheme": {
					"type": "string",
					"enum": [
						"colour",
						"grey"
					],
					"enumDescriptions": [
						"Show a colour icon which suits most Visual Studio Code colour themes",
						"Show a grey icon which suits Visual Studio Code colour themes that are predominantly grayscale"
					],
					"default": "colour",
					"description": "Specifies the colour theme of the icon displayed on the Git Graph tab."
				},
				"git-graph.autoCenterCommitDetailsView": {
					"type": "boolean",
					"default": true,
					"description": "Automatically center the commit details view when it is opened.",
					"deprecationMessage": "Depreciated: This setting has been renamed to git-graph.commitDetailsView.autoCenter",
					"markdownDeprecationMessage": "Depreciated: This setting has been renamed to `#git-graph.commitDetailsView.autoCenter#`"
				},
				"git-graph.combineLocalAndRemoteBranchLabels": {
					"type": "boolean",
					"default": true,
					"description": "Combine local and remote branch labels if they refer to the same branch, and are on the same commit.",
					"deprecationMessage": "Depreciated: This setting has been renamed to git-graph.referenceLabels.combineLocalAndRemoteBranchLabels",
					"markdownDeprecationMessage": "Depreciated: This setting has been renamed to `#git-graph.referenceLabels.combineLocalAndRemoteBranchLabels#`"
				},
				"git-graph.commitDetailsViewFileTreeCompactFolders": {
					"type": "boolean",
					"default": true,
					"description": "Render the File Tree in the Commit Details / Comparison View in a compacted form, such that folders with a single child folder are compressed into a single combined folder element.",
					"deprecationMessage": "Depreciated: This setting has been renamed to git-graph.commitDetailsView.fileView.fileTree.compactFolders",
					"markdownDeprecationMessage": "Depreciated: This setting has been renamed to `#git-graph.commitDetailsView.fileView.fileTree.compactFolders#`"
				},
				"git-graph.commitDetailsViewLocation": {
					"type": "string",
					"enum": [
						"Inline",
						"Docked to Bottom"
					],
					"enumDescriptions": [
						"Show the Commit Details View inline with the graph",
						"Show the Commit Details View docked to the bottom of the Git Graph view"
					],
					"default": "Inline",
					"description": "Specifies where the Commit Details View is rendered in the Git Graph view.",
					"deprecationMessage": "Depreciated: This setting has been renamed to git-graph.commitDetailsView.location",
					"markdownDeprecationMessage": "Depreciated: This setting has been renamed to `#git-graph.commitDetailsView.location#`"
				},
				"git-graph.commitOrdering": {
					"type": "string",
					"enum": [
						"date",
						"author-date",
						"topo"
					],
					"enumDescriptions": [
						"Show commits in the commit timestamp order.",
						"Show commits in the author timestamp order.",
						"Avoid showing commits on multiple lines of history intermixed."
					],
					"default": "date",
					"markdownDescription": "Specifies the order of commits on the Git Graph view. See [git log](https://git-scm.com/docs/git-log#_commit_ordering) for more information on each order option.",
					"deprecationMessage": "Depreciated: This setting has been renamed to git-graph.repository.commits.order",
					"markdownDeprecationMessage": "Depreciated: This setting has been renamed to `#git-graph.repository.commits.order#`"
				},
				"git-graph.dateFormat": {
					"type": "string",
					"enum": [
						"Date & Time",
						"Date Only",
						"ISO Date & Time",
						"ISO Date Only",
						"Relative"
					],
					"enumDescriptions": [
						"Show the date and time, for example \"24 Mar 2019 21:34\"",
						"Show the date only, for example \"24 Mar 2019\"",
						"Show the ISO date and time, for example \"2019-03-24 21:34\"",
						"Show the ISO date only, for example \"2019-03-24\"",
						"Show relative times, for example \"5 minutes ago\""
					],
					"default": "Date & Time",
					"description": "Specifies the date format to be used in the \"Date\" column on the Git Graph View.",
					"deprecationMessage": "Depreciated: This setting has been renamed to git-graph.date.format",
					"markdownDeprecationMessage": "Depreciated: This setting has been renamed to `#git-graph.date.format#`"
				},
				"git-graph.dateType": {
					"type": "string",
					"enum": [
						"Author Date",
						"Commit Date"
					],
					"enumDescriptions": [
						"Use the author date of a commit",
						"Use the committer date of a commit"
					],
					"default": "Author Date",
					"description": "Specifies the date type to be displayed in the \"Date\" column on the Git Graph View.",
					"deprecationMessage": "Depreciated: This setting has been renamed to git-graph.date.type",
					"markdownDeprecationMessage": "Depreciated: This setting has been renamed to `#git-graph.date.type#`"
				},
				"git-graph.defaultFileViewType": {
					"type": "string",
					"enum": [
						"File Tree",
						"File List"
					],
					"enumDescriptions": [
						"Display files in a tree structure",
						"Display files in a list (useful for repositories with deep folder structures)"
					],
					"default": "File Tree",
					"description": "Sets the default type of File View used in the Commit Details / Comparison Views. This can be overridden per repository using the controls on the right side of the Commit Details / Comparison Views.",
					"deprecationMessage": "Depreciated: This setting has been renamed to git-graph.commitDetailsView.fileView.type",
					"markdownDeprecationMessage": "Depreciated: This setting has been renamed to `#git-graph.commitDetailsView.fileView.type#`"
				},
				"git-graph.fetchAndPrune": {
					"type": "boolean",
					"default": false,
					"description": "Before fetching from remote(s) using the Fetch button on the Git Graph View Control Bar, remove any remote-tracking references that no longer exist on the remote(s).",
					"deprecationMessage": "Depreciated: This setting has been renamed to git-graph.repository.fetchAndPrune",
					"markdownDeprecationMessage": "Depreciated: This setting has been renamed to `#git-graph.repository.fetchAndPrune#`"
				},
				"git-graph.fetchAvatars": {
					"type": "boolean",
					"default": false,
					"description": "Fetch avatars of commit authors and committers. By enabling this setting, you consent to commit author and committer email addresses being sent GitHub, GitLab or Gravatar, depending on the repositories remote origin.",
					"deprecationMessage": "Depreciated: This setting has been renamed to git-graph.repository.commits.fetchAvatars",
					"markdownDeprecationMessage": "Depreciated: This setting has been renamed to `#git-graph.repository.commits.fetchAvatars#`"
				},
				"git-graph.fetchCICDs": {
					"type": "boolean",
					"default": true,
					"description": "Fetch CI/CD status of commit. By enabling this setting, you consent to Access Token being sent GitHub or GitLab, depending on the repositories and user configuration.",
					"deprecationMessage": "Depreciated: This setting has been renamed to git-graph.repository.commits.fetchCICDs",
					"markdownDeprecationMessage": "Depreciated: This setting has been renamed to `#git-graph.repository.commits.fetchCICDs#`"
				},
				"git-graph.graphColours": {
					"type": "array",
					"items": {
						"type": "string",
						"description": "Colour (HEX or RGB)",
						"pattern": "^\\s*(#[0-9a-fA-F]{6}|#[0-9a-fA-F]{8}|rgb[a]?\\s*\\(\\d{1,3},\\s*\\d{1,3},\\s*\\d{1,3}\\))\\s*$"
					},
					"default": [
						"#0085d9",
						"#d9008f",
						"#00d90a",
						"#d98500",
						"#a300d9",
						"#ff0000",
						"#00d9cc",
						"#e138e8",
						"#85d900",
						"#dc5b23",
						"#6f24d6",
						"#ffcc00"
					],
					"description": "Specifies the colours used on the graph.",
					"deprecationMessage": "Depreciated: This setting has been renamed to git-graph.graph.colours",
					"markdownDeprecationMessage": "Depreciated: This setting has been renamed to `#git-graph.graph.colours#`"
				},
				"git-graph.graphStyle": {
					"type": "string",
					"enum": [
						"rounded",
						"angular"
					],
					"enumDescriptions": [
						"Use smooth curves when transitioning between branches on the graph",
						"Use angular lines when transitioning between branches on the graph"
					],
					"default": "rounded",
					"description": "Specifies the style of the graph.",
					"deprecationMessage": "Depreciated: This setting has been renamed to git-graph.graph.style",
					"markdownDeprecationMessage": "Depreciated: This setting has been renamed to `#git-graph.graph.style#`"
				},
				"git-graph.includeCommitsMentionedByReflogs": {
					"type": "boolean",
					"default": false,
					"description": "Include commits only mentioned by reflogs in the Git Graph View (only applies when showing all branches). This can be overridden per repository in the Git Graph View's Repository Settings Widget.",
					"deprecationMessage": "Depreciated: This setting has been renamed to git-graph.repository.includeCommitsMentionedByReflogs",
					"markdownDeprecationMessage": "Depreciated: This setting has been renamed to `#git-graph.repository.includeCommitsMentionedByReflogs#`"
				},
				"git-graph.initialLoadCommits": {
					"type": "number",
					"default": 300,
					"description": "Specifies the number of commits to initially load.",
					"deprecationMessage": "Depreciated: This setting has been renamed to git-graph.repository.commits.initialLoad",
					"markdownDeprecationMessage": "Depreciated: This setting has been renamed to `#git-graph.repository.commits.initialLoad#`"
				},
				"git-graph.loadMoreCommits": {
					"type": "number",
					"default": 100,
					"description": "Specifies the number of additional commits to load when the \"Load More Commits\" button is pressed, or more commits are automatically loaded.",
					"deprecationMessage": "Depreciated: This setting has been renamed to git-graph.repository.commits.loadMore",
					"markdownDeprecationMessage": "Depreciated: This setting has been renamed to `#git-graph.repository.commits.loadMore#`"
				},
				"git-graph.loadMoreCommitsAutomatically": {
					"type": "boolean",
					"default": true,
					"description": "When the view has been scrolled to the bottom, automatically load more commits if they exist (instead of having to press the \"Load More Commits\" button).",
					"deprecationMessage": "Depreciated: This setting has been renamed to git-graph.repository.commits.loadMoreAutomatically",
					"markdownDeprecationMessage": "Depreciated: This setting has been renamed to `#git-graph.repository.commits.loadMoreAutomatically#`"
				},
				"git-graph.muteCommitsThatAreNotAncestorsOfHead": {
					"type": "boolean",
					"default": false,
					"description": "Display commits that aren't ancestors of the checked-out branch / commit with a muted text color. Muting will only occur if the commit referenced by HEAD is within the loaded commits on the Git Graph View.",
					"deprecationMessage": "Depreciated: This setting has been renamed to git-graph.repository.commits.mute.commitsThatAreNotAncestorsOfHead",
					"markdownDeprecationMessage": "Depreciated: This setting has been renamed to `#git-graph.repository.commits.mute.commitsThatAreNotAncestorsOfHead#`"
				},
				"git-graph.muteMergeCommits": {
					"type": "boolean",
					"default": true,
					"description": "Display merge commits with a muted text color.",
					"deprecationMessage": "Depreciated: This setting has been renamed to git-graph.repository.commits.mute.mergeCommits",
					"markdownDeprecationMessage": "Depreciated: This setting has been renamed to `#git-graph.repository.commits.mute.mergeCommits#`"
				},
				"git-graph.onlyFollowFirstParent": {
					"type": "boolean",
					"default": false,
					"markdownDescription": "Only follow the first parent of commits when discovering the commits to load in the Git Graph View. See [--first-parent](https://git-scm.com/docs/git-log#Documentation/git-log.txt---first-parent) to find out more about this setting.",
					"deprecationMessage": "Depreciated: This setting has been renamed to git-graph.repository.onlyFollowFirstParent",
					"markdownDeprecationMessage": "Depreciated: This setting has been renamed to `#git-graph.repository.onlyFollowFirstParent#`"
				},
				"git-graph.openDiffTabLocation": {
					"type": "string",
					"enum": [
						"Active",
						"Beside",
						"One",
						"Two",
						"Three",
						"Four",
						"Five",
						"Six",
						"Seven",
						"Eight",
						"Nine"
					],
					"enumDescriptions": [
						"Open the Visual Studio Code Diff View in the Active Editor Group.",
						"Open the Visual Studio Code Diff View beside the Active Editor Group.",
						"Open the Visual Studio Code Diff View in the First Editor Group.",
						"Open the Visual Studio Code Diff View in the Second Editor Group.",
						"Open the Visual Studio Code Diff View in the Third Editor Group.",
						"Open the Visual Studio Code Diff View in the Fourth Editor Group.",
						"Open the Visual Studio Code Diff View in the Fifth Editor Group.",
						"Open the Visual Studio Code Diff View in the Sixth Editor Group.",
						"Open the Visual Studio Code Diff View in the Seventh Editor Group.",
						"Open the Visual Studio Code Diff View in the Eighth Editor Group.",
						"Open the Visual Studio Code Diff View in the Ninth Editor Group."
					],
					"default": "Active",
					"description": "Specifies which Editor Group the Visual Studio Code Diff View is opened in.",
					"deprecationMessage": "Depreciated: This setting has been renamed to git-graph.openNewTabEditorGroup",
					"markdownDeprecationMessage": "Depreciated: This setting has been renamed to `#git-graph.openNewTabEditorGroup#`"
				},
				"git-graph.openRepoToHead": {
					"type": "boolean",
					"default": false,
					"description": "When opening or switching repositories in the Git Graph View, automatically scroll the view to be centered on the commit referenced by HEAD. This will only occur if the commit referenced by HEAD is within the loaded commits on the Git Graph View.",
					"deprecationMessage": "Depreciated: This setting has been renamed to git-graph.repository.onLoad.scrollToHead",
					"markdownDeprecationMessage": "Depreciated: This setting has been renamed to `#git-graph.repository.onLoad.scrollToHead#`"
				},
				"git-graph.referenceLabelAlignment": {
					"type": "string",
					"enum": [
						"Normal",
						"Branches (on the left) & Tags (on the right)",
						"Branches (aligned to the graph) & Tags (on the right)"
					],
					"enumDescriptions": [
						"Show branch & tag labels on the left of the commit message in the 'Description' column.",
						"Show branch labels on the left of the commit message in the 'Description' column, and tag labels on the right.",
						"Show branch labels aligned to the graph in the 'Graph' column, and tag labels on the right in the 'Description' column."
					],
					"default": "Normal",
					"description": "Specifies how branch and tag reference labels are aligned for each commit.",
					"deprecationMessage": "Depreciated: This setting has been renamed to git-graph.referenceLabels.alignment",
					"markdownDeprecationMessage": "Depreciated: This setting has been renamed to `#git-graph.referenceLabels.alignment#`"
				},
				"git-graph.showCommitsOnlyReferencedByTags": {
					"type": "boolean",
					"default": true,
					"description": "Show commits that are only referenced by tags in Git Graph.",
					"deprecationMessage": "Depreciated: This setting has been renamed to git-graph.repository.showCommitsOnlyReferencedByTags",
					"markdownDeprecationMessage": "Depreciated: This setting has been renamed to `#git-graph.repository.showCommitsOnlyReferencedByTags#`"
				},
				"git-graph.showCurrentBranchByDefault": {
					"type": "boolean",
					"default": false,
					"description": "Show the current branch by default when Git Graph is opened. Default: false (show all branches)",
					"deprecationMessage": "Depreciated: This setting has been renamed to git-graph.repository.onLoad.showCheckedOutBranch",
					"markdownDeprecationMessage": "Depreciated: This setting has been renamed to `#git-graph.repository.onLoad.showCheckedOutBranch#`"
				},
				"git-graph.showSignatureStatus": {
					"type": "boolean",
					"default": false,
					"description": "Show the commit's signature status to the right of the Committer in the Commit Details View (only for signed commits). Hovering over the signature icon displays a tooltip with the signature details. Requires Git (>= 2.4.0) & GPG (or equivalent) to be installed on the same machine that is running Visual Studio Code.",
					"deprecationMessage": "Depreciated: This setting has been renamed to git-graph.repository.commits.showSignatureStatus",
					"markdownDeprecationMessage": "Depreciated: This setting has been renamed to `#git-graph.repository.commits.showSignatureStatus#`"
				},
				"git-graph.showTags": {
					"type": "boolean",
					"default": true,
					"description": "Show Tags in Git Graph by default. This can be overridden per repository in the Git Graph View's Repository Settings Widget.",
					"deprecationMessage": "Depreciated: This setting has been renamed to git-graph.repository.showTags",
					"markdownDeprecationMessage": "Depreciated: This setting has been renamed to `#git-graph.repository.showTags#`"
				},
				"git-graph.showUncommittedChanges": {
					"type": "boolean",
					"default": true,
					"description": "Show uncommitted changes. If you work on large repositories, disabling this setting can reduce the load time of the Git Graph View.",
					"deprecationMessage": "Depreciated: This setting has been renamed to git-graph.repository.showUncommittedChanges",
					"markdownDeprecationMessage": "Depreciated: This setting has been renamed to `#git-graph.repository.showUncommittedChanges#`"
				},
				"git-graph.showUntrackedFiles": {
					"type": "boolean",
					"default": true,
					"description": "Show untracked files when viewing the uncommitted changes. If you work on large repositories, disabling this setting can reduce the load time of the Git Graph View.",
					"deprecationMessage": "Depreciated: This setting has been renamed to git-graph.repository.showUntrackedFiles",
					"markdownDeprecationMessage": "Depreciated: This setting has been renamed to `#git-graph.repository.showUntrackedFiles#`"
				},
				"git-graph.useMailmap": {
					"type": "boolean",
					"default": false,
					"markdownDescription": "Respect [.mailmap](https://git-scm.com/docs/git-check-mailmap#_mapping_authors) files when displaying author & committer names and email addresses.",
					"deprecationMessage": "Depreciated: This setting has been renamed to git-graph.repository.useMailmap",
					"markdownDeprecationMessage": "Depreciated: This setting has been renamed to `#git-graph.repository.useMailmap#`"
				}
			}
		},
		"menus": {
			"commandPalette": [
				{
					"command": "git-graph.openFile",
					"when": "isInDiffEditor && resourceScheme == git-graph && git-graph:codiconsSupported"
				}
			],
			"editor/title": [
				{
					"command": "git-graph.openFile",
					"group": "navigation",
					"when": "isInDiffEditor && resourceScheme == git-graph && git-graph:codiconsSupported"
				}
			],
			"scm/title": [
				{
					"when": "scmProvider == git && config.git-graph.sourceCodeProviderIntegrationLocation == 'Inline'",
					"command": "git-graph.view",
					"group": "navigation"
				},
				{
					"when": "scmProvider == git && config.git-graph.sourceCodeProviderIntegrationLocation == 'More Actions'",
					"command": "git-graph.view",
					"group": "inline"
				}
			]
		}
	},
	"scripts": {
		"vscode:prepublish": "npm run compile",
		"vscode:uninstall": "node ./out/life-cycle/uninstall.js",
		"clean": "node ./.vscode/clean.js",
		"compile": "npm run lint && npm run clean && npm run compile-src && npm run compile-web",
		"compile-src": "tsc -p ./src && node ./.vscode/package-src.js",
		"compile-web": "tsc -p ./web && node ./.vscode/package-web.js",
		"compile-web-debug": "tsc -p ./web && node ./.vscode/package-web.js debug",
		"lint": "eslint -c .eslintrc.json --ext .ts ./src ./tests ./web",
		"package": "npm run clean && vsce package",
		"package-and-install": "npm run package && node ./.vscode/install-package.js",
		"test": "jest --verbose",
		"test-and-report-coverage": "jest --verbose --coverage"
	},
	"dependencies": {
		"iconv-lite": "0.5.0"
	},
	"devDependencies": {
		"@types/jest": "26.0.19",
		"@types/node": "8.10.62",
		"@types/vscode": "1.38.0",
		"@typescript-eslint/eslint-plugin": "4.10.0",
		"@typescript-eslint/parser": "4.10.0",
		"eslint": "7.15.0",
		"jest": "26.6.3",
		"ts-jest": "26.4.4",
		"typescript": "4.0.2",
		"uglify-js": "3.10.0"
	}
}
=======
{
	"name": "git-graph",
	"displayName": "Git Graph",
	"version": "1.29.0",
	"publisher": "mhutchie",
	"author": {
		"name": "Michael Hutchison",
		"email": "mhutchie@16right.com"
	},
	"description": "View a Git Graph of your repository, and perform Git actions from the graph.",
	"keywords": [
		"git",
		"graph",
		"visualise",
		"diff",
		"action"
	],
	"categories": [
		"Other"
	],
	"homepage": "https://github.com/mhutchie/vscode-git-graph",
	"repository": {
		"type": "git",
		"url": "https://github.com/mhutchie/vscode-git-graph.git"
	},
	"bugs": {
		"url": "https://github.com/mhutchie/vscode-git-graph/issues"
	},
	"qna": "https://github.com/mhutchie/vscode-git-graph/wiki/Support-Resources",
	"license": "SEE LICENSE IN 'LICENSE'",
	"icon": "resources/icon.png",
	"engines": {
		"vscode": "^1.38.0"
	},
	"extensionKind": [
		"workspace"
	],
	"activationEvents": [
		"*"
	],
	"main": "./out/extension.js",
	"contributes": {
		"commands": [
			{
				"category": "Git Graph",
				"command": "git-graph.view",
				"title": "View Git Graph (git log)",
				"icon": {
					"light": "resources/cmd-icon-light.svg",
					"dark": "resources/cmd-icon-dark.svg"
				}
			},
			{
				"category": "Git Graph",
				"command": "git-graph.addGitRepository",
				"title": "Add Git Repository..."
			},
			{
				"category": "Git Graph",
				"command": "git-graph.clearAvatarCache",
				"title": "Clear Avatar Cache"
			},
			{
				"category": "Git Graph",
				"command": "git-graph.endAllWorkspaceCodeReviews",
				"title": "End All Code Reviews in Workspace"
			},
			{
				"category": "Git Graph",
				"command": "git-graph.endSpecificWorkspaceCodeReview",
				"title": "End a specific Code Review in Workspace..."
			},
			{
				"category": "Git Graph",
				"command": "git-graph.fetch",
				"title": "Fetch from Remote(s)"
			},
			{
				"category": "Git Graph",
				"command": "git-graph.removeGitRepository",
				"title": "Remove Git Repository..."
			},
			{
				"category": "Git Graph",
				"command": "git-graph.resumeWorkspaceCodeReview",
				"title": "Resume a specific Code Review in Workspace..."
			},
			{
				"category": "Git Graph",
				"command": "git-graph.version",
				"title": "Get Version Information"
			},
			{
				"category": "Git Graph",
				"command": "git-graph.openFile",
				"title": "Open File",
				"icon": "$(go-to-file)",
				"enablement": "isInDiffEditor && resourceScheme == git-graph && git-graph:codiconsSupported"
			}
		],
		"configuration": {
			"type": "object",
			"title": "Git Graph",
			"properties": {
				"git-graph.commitDetailsView.autoCenter": {
					"type": "boolean",
					"default": true,
					"description": "Automatically center the Commit Details View when it is opened."
				},
				"git-graph.commitDetailsView.fileView.fileTree.compactFolders": {
					"type": "boolean",
					"default": true,
					"description": "Render the File Tree in the Commit Details View in a compacted form, such that folders with a single child folder are compressed into a single combined folder element."
				},
				"git-graph.commitDetailsView.fileView.type": {
					"type": "string",
					"enum": [
						"File Tree",
						"File List"
					],
					"enumDescriptions": [
						"Display files in a tree structure.",
						"Display files in a list (useful for repositories with deep folder structures)."
					],
					"default": "File Tree",
					"description": "Sets the default type of File View used in the Commit Details View. This can be overridden per repository using the controls on the right side of the Commit Details View."
				},
				"git-graph.commitDetailsView.location": {
					"type": "string",
					"enum": [
						"Inline",
						"Docked to Bottom"
					],
					"enumDescriptions": [
						"Show the Commit Details View inline with the graph & commits.",
						"Show the Commit Details View docked to the bottom of the Git Graph View."
					],
					"default": "Inline",
					"description": "Specifies where the Commit Details View is rendered in the Git Graph View."
				},
				"git-graph.contextMenuActionsVisibility": {
					"type": "object",
					"default": {},
					"properties": {
						"branch": {
							"type": "object",
							"properties": {
								"checkout": {
									"type": "boolean",
									"title": "Checkout Branch"
								},
								"rename": {
									"type": "boolean",
									"title": "Rename Branch..."
								},
								"delete": {
									"type": "boolean",
									"title": "Delete Branch..."
								},
								"merge": {
									"type": "boolean",
									"title": "Merge into current branch..."
								},
								"rebase": {
									"type": "boolean",
									"title": "Rebase current branch on Branch..."
								},
								"push": {
									"type": "boolean",
									"title": "Push Branch..."
								},
								"createPullRequest": {
									"type": "boolean",
									"title": "Create Pull Request..."
								},
								"createArchive": {
									"type": "boolean",
									"title": "Create Archive"
								},
								"selectInBranchesDropdown": {
									"type": "boolean",
									"title": "Select in Branches Dropdown"
								},
								"unselectInBranchesDropdown": {
									"type": "boolean",
									"title": "Unselect in Branches Dropdown"
								},
								"copyName": {
									"type": "boolean",
									"title": "Copy Branch Name to Clipboard"
								}
							}
						},
						"commit": {
							"type": "object",
							"properties": {
								"addTag": {
									"type": "boolean",
									"title": "Add Tag..."
								},
								"createBranch": {
									"type": "boolean",
									"title": "Create Branch..."
								},
								"checkout": {
									"type": "boolean",
									"title": "Checkout..."
								},
								"cherrypick": {
									"type": "boolean",
									"title": "Cherry Pick..."
								},
								"revert": {
									"type": "boolean",
									"title": "Revert..."
								},
								"drop": {
									"type": "boolean",
									"title": "Drop..."
								},
								"merge": {
									"type": "boolean",
									"title": "Merge into current branch..."
								},
								"rebase": {
									"type": "boolean",
									"title": "Rebase current branch on this Commit..."
								},
								"reset": {
									"type": "boolean",
									"title": "Reset current branch to this Commit..."
								},
								"copyHash": {
									"type": "boolean",
									"title": "Copy Commit Hash to Clipboard"
								},
								"copySubject": {
									"type": "boolean",
									"title": "Copy Commit Subject to Clipboard"
								}
							}
						},
						"remoteBranch": {
							"type": "object",
							"properties": {
								"checkout": {
									"type": "boolean",
									"title": "Checkout Branch..."
								},
								"delete": {
									"type": "boolean",
									"title": "Delete Remote Branch..."
								},
								"fetch": {
									"type": "boolean",
									"title": "Fetch into local branch..."
								},
								"merge": {
									"type": "boolean",
									"title": "Merge into current branch..."
								},
								"pull": {
									"type": "boolean",
									"title": "Pull into current branch..."
								},
								"createPullRequest": {
									"type": "boolean",
									"title": "Create Pull Request"
								},
								"createArchive": {
									"type": "boolean",
									"title": "Create Archive"
								},
								"selectInBranchesDropdown": {
									"type": "boolean",
									"title": "Select in Branches Dropdown"
								},
								"unselectInBranchesDropdown": {
									"type": "boolean",
									"title": "Unselect in Branches Dropdown"
								},
								"copyName": {
									"type": "boolean",
									"title": "Copy Branch Name to Clipboard"
								}
							}
						},
						"stash": {
							"type": "object",
							"properties": {
								"apply": {
									"type": "boolean",
									"title": "Apply Stash..."
								},
								"createBranch": {
									"type": "boolean",
									"title": "Create Branch from Stash..."
								},
								"pop": {
									"type": "boolean",
									"title": "Pop Stash..."
								},
								"drop": {
									"type": "boolean",
									"title": "Drop Stash..."
								},
								"copyName": {
									"type": "boolean",
									"title": "Copy Stash Name to Clipboard"
								},
								"copyHash": {
									"type": "boolean",
									"title": "Copy Stash Hash to Clipboard"
								}
							}
						},
						"tag": {
							"type": "object",
							"properties": {
								"viewDetails": {
									"type": "boolean",
									"title": "View Details"
								},
								"delete": {
									"type": "boolean",
									"title": "Delete Tag..."
								},
								"push": {
									"type": "boolean",
									"title": "Push Tag..."
								},
								"createArchive": {
									"type": "boolean",
									"title": "Create Archive"
								},
								"copyName": {
									"type": "boolean",
									"title": "Copy Tag Name to Clipboard"
								}
							}
						},
						"uncommittedChanges": {
							"type": "object",
							"properties": {
								"stash": {
									"type": "boolean",
									"title": "Stash uncommitted changes..."
								},
								"reset": {
									"type": "boolean",
									"title": "Reset uncommitted changes..."
								},
								"clean": {
									"type": "boolean",
									"title": "Clean untracked files..."
								},
								"openSourceControlView": {
									"type": "boolean",
									"title": "Open Source Control View"
								}
							}
						}
					},
					"markdownDescription": "Customise which context menu actions are visible. For example, if you want to hide the rebase action from the branch context menu, a suitable value for this setting is `{ \"branch\": { \"rebase\": false } }`. For more information of how to configure this setting, view the documentation [here](https://github.com/mhutchie/vscode-git-graph/wiki/Extension-Settings#context-menu-actions-visibility)."
				},
				"git-graph.customBranchGlobPatterns": {
					"type": "array",
					"items": {
						"type": "object",
						"title": "Branch Glob Pattern",
						"required": [
							"name",
							"glob"
						],
						"properties": {
							"name": {
								"type": "string",
								"title": "Name of pattern",
								"description": "Name used to reference the pattern in the 'Branches' dropdown"
							},
							"glob": {
								"type": "string",
								"title": "Glob pattern",
								"description": "The Glob Pattern <glob-pattern>, as used in 'git log --glob=<glob-pattern>'. For example: heads/feature/*"
							}
						}
					},
					"default": [],
					"description": "An array of Custom Branch Glob Patterns to be shown in the 'Branches' dropdown. Example: [{\"name\": \"Feature Requests\", \"glob\": \"heads/feature/*\"}]"
				},
				"git-graph.customEmojiShortcodeMappings": {
					"type": "array",
					"items": {
						"type": "object",
						"title": "Custom Emoji Shortcode Mapping",
						"required": [
							"shortcode",
							"emoji"
						],
						"properties": {
							"shortcode": {
								"type": "string",
								"title": "Emoji Shortcode",
								"description": "Emoji Shortcode (e.g. \":sparkles:\")"
							},
							"emoji": {
								"type": "string",
								"title": "Emoji",
								"description": "Emoji (e.g. \"✨\")"
							}
						}
					},
					"default": [],
					"description": "An array of custom Emoji Shortcode mappings. Example: [{\"shortcode\": \":sparkles:\", \"emoji\":\"✨\"}]"
				},
				"git-graph.customPullRequestProviders": {
					"type": "array",
					"items": {
						"type": "object",
						"title": "Pull Request Provider",
						"required": [
							"name",
							"templateUrl"
						],
						"properties": {
							"name": {
								"type": "string",
								"title": "Name of the Provider",
								"description": "A unique, identifying, display name for the provider."
							},
							"templateUrl": {
								"type": "string",
								"title": "Template URL",
								"markdownDescription": "A template URL that can be used to create a Pull Request, after the $1 - $8 variables have been substituted to construct the final URL. For information on how to configure this setting, see the documentation [here](https://github.com/mhutchie/vscode-git-graph/wiki/Configuring-a-custom-Pull-Request-Provider)."
							}
						}
					},
					"default": [],
					"markdownDescription": "An array of custom Pull Request providers that can be used in the \"Pull Request Creation\" Integration. For information on how to configure this setting, see the documentation [here](https://github.com/mhutchie/vscode-git-graph/wiki/Configuring-a-custom-Pull-Request-Provider)."
				},
				"git-graph.date.format": {
					"type": "string",
					"enum": [
						"Date & Time",
						"Date Only",
						"ISO Date & Time",
						"ISO Date Only",
						"Relative"
					],
					"enumDescriptions": [
						"Show the date and time (e.g. \"24 Mar 2019 21:34\")",
						"Show the date only (e.g. \"24 Mar 2019\")",
						"Show the ISO date and time (e.g. \"2019-03-24 21:34\")",
						"Show the ISO date only (e.g. \"2019-03-24\")",
						"Show relative times (e.g. \"5 minutes ago\")"
					],
					"default": "Date & Time",
					"description": "Specifies the date format to be used in the \"Date\" column on the Git Graph View."
				},
				"git-graph.date.type": {
					"type": "string",
					"enum": [
						"Author Date",
						"Commit Date"
					],
					"enumDescriptions": [
						"Use the author date of a commit.",
						"Use the committer date of a commit."
					],
					"default": "Author Date",
					"description": "Specifies the date type to be displayed in the \"Date\" column on the Git Graph View."
				},
				"git-graph.defaultColumnVisibility": {
					"type": "object",
					"properties": {
						"Date": {
							"type": "boolean",
							"title": "Visibility of the Date column"
						},
						"Author": {
							"type": "boolean",
							"title": "Visibility of the Author column"
						},
						"Commit": {
							"type": "boolean",
							"title": "Visibility of the Commit column"
						}
					},
					"default": {
						"Date": true,
						"Author": true,
						"Commit": true
					},
					"description": "An object specifying the default visibility of the Date, Author & Commit columns. Example: {\"Date\": true, \"Author\": true, \"Commit\": true}"
				},
				"git-graph.dialog.addTag.pushToRemote": {
					"type": "boolean",
					"default": false,
					"description": "Default state of the field indicating whether the tag should be pushed to a remote once it is added."
				},
				"git-graph.dialog.addTag.type": {
					"type": "string",
					"enum": [
						"Annotated",
						"Lightweight"
					],
					"default": "Annotated",
					"description": "Default type of the tag being added."
				},
				"git-graph.dialog.applyStash.reinstateIndex": {
					"type": "boolean",
					"default": false,
					"description": "Default state of the \"Reinstate Index\" checkbox."
				},
				"git-graph.dialog.cherryPick.noCommit": {
					"type": "boolean",
					"default": false,
					"description": "Default state of the \"No Commit\" checkbox."
				},
				"git-graph.dialog.cherryPick.recordOrigin": {
					"type": "boolean",
					"default": false,
					"description": "Default state of the \"Record Origin\" checkbox."
				},
				"git-graph.dialog.createBranch.checkOut": {
					"type": "boolean",
					"default": false,
					"description": "Default state of the \"Check out\" checkbox."
				},
				"git-graph.dialog.deleteBranch.forceDelete": {
					"type": "boolean",
					"default": false,
					"description": "Default state of the \"Force Delete\" checkbox."
				},
				"git-graph.dialog.fetchIntoLocalBranch.forceFetch": {
					"type": "boolean",
					"default": false,
					"description": "Default state of the \"Force Fetch\" checkbox."
				},
				"git-graph.dialog.fetchRemote.prune": {
					"type": "boolean",
					"default": false,
					"description": "Default state of the \"Prune\" checkbox."
				},
				"git-graph.dialog.fetchRemote.pruneTags": {
					"type": "boolean",
					"default": false,
					"description": "Default state of the \"Prune Tags\" checkbox."
				},
				"git-graph.dialog.general.referenceInputSpaceSubstitution": {
					"type": "string",
					"enum": [
						"None",
						"Hyphen",
						"Underscore"
					],
					"enumDescriptions": [
						"Don't replace spaces.",
						"Replace space characters with hyphens, for example: \"new branch\" -> \"new-branch\".",
						"Replace space characters with underscores, for example: \"new branch\" -> \"new_branch\"."
					],
					"default": "None",
					"description": "Specifies a substitution that is automatically performed when space characters are entered or pasted into reference inputs on dialogs (e.g. Create Branch, Add Tag, etc.)."
				},
				"git-graph.dialog.merge.noCommit": {
					"type": "boolean",
					"default": false,
					"description": "Default state of the \"No Commit\" checkbox."
				},
				"git-graph.dialog.merge.noFastForward": {
					"type": "boolean",
					"default": true,
					"description": "Default state of the \"Create a new commit even if fast-forward is possible\" checkbox."
				},
				"git-graph.dialog.merge.squashCommits": {
					"type": "boolean",
					"default": false,
					"description": "Default state of the \"Squash Commits\" checkbox."
				},
				"git-graph.dialog.merge.squashMessageFormat": {
					"type": "string",
					"enum": [
						"Default",
						"Git SQUASH_MSG"
					],
					"enumDescriptions": [
						"Use the squash message generated by Git Graph.",
						"Use the detailed squash message generated by Git (stored in .git/SQUASH_MSG)."
					],
					"default": "Default",
					"description": "Specifies the message format used for the squashed commit (when the \"Squash Commits\" option is selected)."
				},
				"git-graph.dialog.popStash.reinstateIndex": {
					"type": "boolean",
					"default": false,
					"description": "Default state of the \"Reinstate Index\" checkbox."
				},
				"git-graph.dialog.pullBranch.noFastForward": {
					"type": "boolean",
					"default": false,
					"description": "Default state of the \"Create a new commit even if fast-forward is possible\" checkbox."
				},
				"git-graph.dialog.pullBranch.squashCommits": {
					"type": "boolean",
					"default": false,
					"description": "Default state of the \"Squash Commits\" checkbox."
				},
				"git-graph.dialog.pullBranch.squashMessageFormat": {
					"type": "string",
					"enum": [
						"Default",
						"Git SQUASH_MSG"
					],
					"enumDescriptions": [
						"Use the squash message generated by Git Graph.",
						"Use the detailed squash message generated by Git (stored in .git/SQUASH_MSG)."
					],
					"default": "Default",
					"description": "Specifies the message format used for the squashed commit (when the \"Squash Commits\" option is selected)."
				},
				"git-graph.dialog.rebase.ignoreDate": {
					"type": "boolean",
					"default": true,
					"description": "Default state of the \"Ignore Date (non-interactive rebase only)\" checkbox."
				},
				"git-graph.dialog.rebase.launchInteractiveRebase": {
					"type": "boolean",
					"default": false,
					"description": "Default state of the \"Launch Interactive Rebase in new Terminal\" checkbox."
				},
				"git-graph.dialog.resetCurrentBranchToCommit.mode": {
					"type": "string",
					"enum": [
						"Soft",
						"Mixed",
						"Hard"
					],
					"enumDescriptions": [
						"Soft - Keep all changes, but reset head",
						"Mixed - Keep working tree, but reset index",
						"Hard - Discard all changes"
					],
					"default": "Mixed",
					"description": "Default mode to be used for the reset action."
				},
				"git-graph.dialog.resetUncommittedChanges.mode": {
					"type": "string",
					"enum": [
						"Mixed",
						"Hard"
					],
					"enumDescriptions": [
						"Mixed - Keep working tree, but reset index",
						"Hard - Discard all changes"
					],
					"default": "Mixed",
					"description": "Default mode to be used for the reset action."
				},
				"git-graph.dialog.stashUncommittedChanges.includeUntracked": {
					"type": "boolean",
					"default": true,
					"description": "Default state of the \"Include Untracked\" checkbox."
				},
				"git-graph.enhancedAccessibility": {
					"type": "boolean",
					"default": false,
					"description": "Visual file change A|M|D|R|U indicators in the Commit Details View for users with colour blindness. In the future, this setting will enable any additional accessibility related features of Git Graph that aren't enabled by default."
				},
				"git-graph.fileEncoding": {
					"type": "string",
					"default": "utf8",
					"markdownDescription": "The character set encoding used when retrieving a specific version of repository files (e.g. in the Diff View). A list of all supported encodings can be found [here](https://github.com/ashtuchkin/iconv-lite/wiki/Supported-Encodings).",
					"scope": "resource"
				},
				"git-graph.graph.colours": {
					"type": "array",
					"items": {
						"type": "string",
						"description": "Colour (HEX or RGB)",
						"pattern": "^\\s*(#[0-9a-fA-F]{6}|#[0-9a-fA-F]{8}|rgb[a]?\\s*\\(\\d{1,3},\\s*\\d{1,3},\\s*\\d{1,3}\\))\\s*$"
					},
					"default": [
						"#0085d9",
						"#d9008f",
						"#00d90a",
						"#d98500",
						"#a300d9",
						"#ff0000",
						"#00d9cc",
						"#e138e8",
						"#85d900",
						"#dc5b23",
						"#6f24d6",
						"#ffcc00"
					],
					"description": "Specifies the colours used on the graph."
				},
				"git-graph.graph.style": {
					"type": "string",
					"enum": [
						"rounded",
						"angular"
					],
					"enumDescriptions": [
						"Use smooth curves when transitioning between branches on the graph.",
						"Use angular lines when transitioning between branches on the graph."
					],
					"default": "rounded",
					"description": "Specifies the style of the graph."
				},
				"git-graph.graph.uncommittedChanges": {
					"type": "string",
					"enum": [
						"Open Circle at the Uncommitted Changes",
						"Open Circle at the Checked Out Commit"
					],
					"enumDescriptions": [
						"Display the Uncommitted Changes as a grey open circle, connected to the commit referenced by HEAD with a solid grey line. The current file system's state is therefore always displayed as an open circle.",
						"Display the Uncommitted Changes as a grey closed circle, connected to the commit referenced by HEAD with a dotted grey line. The commit referenced by HEAD is therefore always displayed as an open circle."
					],
					"default": "Open Circle at the Uncommitted Changes",
					"description": "Specifies how the Uncommitted Changes are displayed on the graph."
				},
				"git-graph.integratedTerminalShell": {
					"type": "string",
					"default": "",
					"description": "Specifies the path and filename of the Shell executable to be used by the Visual Studio Code Integrated Terminal, when it is opened by Git Graph. For example, to use Git Bash on Windows this setting would commonly be set to \"C:\\Program Files\\Git\\bin\\bash.exe\". If this setting is left blank, the default Shell is used.",
					"scope": "machine"
				},
				"git-graph.keyboardShortcut.find": {
					"type": "string",
					"enum": [
						"CTRL/CMD + A",
						"CTRL/CMD + B",
						"CTRL/CMD + C",
						"CTRL/CMD + D",
						"CTRL/CMD + E",
						"CTRL/CMD + F",
						"CTRL/CMD + G",
						"CTRL/CMD + H",
						"CTRL/CMD + I",
						"CTRL/CMD + J",
						"CTRL/CMD + K",
						"CTRL/CMD + L",
						"CTRL/CMD + M",
						"CTRL/CMD + N",
						"CTRL/CMD + O",
						"CTRL/CMD + P",
						"CTRL/CMD + Q",
						"CTRL/CMD + R",
						"CTRL/CMD + S",
						"CTRL/CMD + T",
						"CTRL/CMD + U",
						"CTRL/CMD + V",
						"CTRL/CMD + W",
						"CTRL/CMD + X",
						"CTRL/CMD + Y",
						"CTRL/CMD + Z"
					],
					"default": "CTRL/CMD + F",
					"description": "The keybinding for the keyboard shortcut that opens the Find Widget in the Git Graph View."
				},
				"git-graph.keyboardShortcut.refresh": {
					"type": "string",
					"enum": [
						"CTRL/CMD + A",
						"CTRL/CMD + B",
						"CTRL/CMD + C",
						"CTRL/CMD + D",
						"CTRL/CMD + E",
						"CTRL/CMD + F",
						"CTRL/CMD + G",
						"CTRL/CMD + H",
						"CTRL/CMD + I",
						"CTRL/CMD + J",
						"CTRL/CMD + K",
						"CTRL/CMD + L",
						"CTRL/CMD + M",
						"CTRL/CMD + N",
						"CTRL/CMD + O",
						"CTRL/CMD + P",
						"CTRL/CMD + Q",
						"CTRL/CMD + R",
						"CTRL/CMD + S",
						"CTRL/CMD + T",
						"CTRL/CMD + U",
						"CTRL/CMD + V",
						"CTRL/CMD + W",
						"CTRL/CMD + X",
						"CTRL/CMD + Y",
						"CTRL/CMD + Z"
					],
					"default": "CTRL/CMD + R",
					"description": "The keybinding for the keyboard shortcut that refreshes the Git Graph View."
				},
				"git-graph.keyboardShortcut.scrollToHead": {
					"type": "string",
					"enum": [
						"CTRL/CMD + A",
						"CTRL/CMD + B",
						"CTRL/CMD + C",
						"CTRL/CMD + D",
						"CTRL/CMD + E",
						"CTRL/CMD + F",
						"CTRL/CMD + G",
						"CTRL/CMD + H",
						"CTRL/CMD + I",
						"CTRL/CMD + J",
						"CTRL/CMD + K",
						"CTRL/CMD + L",
						"CTRL/CMD + M",
						"CTRL/CMD + N",
						"CTRL/CMD + O",
						"CTRL/CMD + P",
						"CTRL/CMD + Q",
						"CTRL/CMD + R",
						"CTRL/CMD + S",
						"CTRL/CMD + T",
						"CTRL/CMD + U",
						"CTRL/CMD + V",
						"CTRL/CMD + W",
						"CTRL/CMD + X",
						"CTRL/CMD + Y",
						"CTRL/CMD + Z"
					],
					"default": "CTRL/CMD + H",
					"description": "The keybinding for the keyboard shortcut that scrolls the Git Graph View to be centered on the commit referenced by HEAD."
				},
				"git-graph.keyboardShortcut.scrollToStash": {
					"type": "string",
					"enum": [
						"CTRL/CMD + A",
						"CTRL/CMD + B",
						"CTRL/CMD + C",
						"CTRL/CMD + D",
						"CTRL/CMD + E",
						"CTRL/CMD + F",
						"CTRL/CMD + G",
						"CTRL/CMD + H",
						"CTRL/CMD + I",
						"CTRL/CMD + J",
						"CTRL/CMD + K",
						"CTRL/CMD + L",
						"CTRL/CMD + M",
						"CTRL/CMD + N",
						"CTRL/CMD + O",
						"CTRL/CMD + P",
						"CTRL/CMD + Q",
						"CTRL/CMD + R",
						"CTRL/CMD + S",
						"CTRL/CMD + T",
						"CTRL/CMD + U",
						"CTRL/CMD + V",
						"CTRL/CMD + W",
						"CTRL/CMD + X",
						"CTRL/CMD + Y",
						"CTRL/CMD + Z"
					],
					"default": "CTRL/CMD + S",
					"description": "The keybinding for the keyboard shortcut that scrolls the Git Graph View to the first (or next) stash in the loaded commits. The Shift Key Modifier can be applied to this keybinding to scroll the Git Graph View to the last (or previous) stash in the loaded commits."
				},
				"git-graph.markdown": {
					"type": "boolean",
					"default": true,
					"description": "Parse and render a frequently used subset of inline Markdown formatting rules in commit messages and tag details (bold, italics, bold & italics, and inline code blocks)."
				},
				"git-graph.maxDepthOfRepoSearch": {
					"type": "number",
					"default": 0,
					"description": "Specifies the maximum depth of subfolders to search when discovering repositories in the workspace. Note: Sub-repos are not automatically detected when searching subfolders, however they can be manually added by running the command \"Git Graph: Add Git Repository\" in the Command Palette."
				},
				"git-graph.openNewTabEditorGroup": {
					"type": "string",
					"enum": [
						"Active",
						"Beside",
						"One",
						"Two",
						"Three",
						"Four",
						"Five",
						"Six",
						"Seven",
						"Eight",
						"Nine"
					],
					"enumDescriptions": [
						"Open the new tab in the Active Editor Group.",
						"Open the new tab beside the Active Editor Group.",
						"Open the new tab in the First Editor Group.",
						"Open the new tab in the Second Editor Group.",
						"Open the new tab in the Third Editor Group.",
						"Open the new tab in the Fourth Editor Group.",
						"Open the new tab in the Fifth Editor Group.",
						"Open the new tab in the Sixth Editor Group.",
						"Open the new tab in the Seventh Editor Group.",
						"Open the new tab in the Eighth Editor Group.",
						"Open the new tab in the Ninth Editor Group."
					],
					"default": "Active",
					"description": "Specifies the Editor Group where Git Graph should open new tabs, when performing the following actions from the Git Graph View: Viewing the Visual Studio Code Diff View, Opening a File, Viewing a File at a Specific Revision."
				},
				"git-graph.openToTheRepoOfTheActiveTextEditorDocument": {
					"type": "boolean",
					"default": false,
					"description": "Open the Git Graph View to the repository containing the active Text Editor document."
				},
				"git-graph.referenceLabels.alignment": {
					"type": "string",
					"enum": [
						"Normal",
						"Branches (on the left) & Tags (on the right)",
						"Branches (aligned to the graph) & Tags (on the right)"
					],
					"enumDescriptions": [
						"Show branch & tag labels on the left of the commit message in the 'Description' column.",
						"Show branch labels on the left of the commit message in the 'Description' column, and tag labels on the right.",
						"Show branch labels aligned to the graph in the 'Graph' column, and tag labels on the right in the 'Description' column."
					],
					"default": "Normal",
					"description": "Specifies how branch and tag reference labels are aligned for each commit."
				},
				"git-graph.referenceLabels.combineLocalAndRemoteBranchLabels": {
					"type": "boolean",
					"default": true,
					"description": "Combine local and remote branch labels if they refer to the same branch, and are on the same commit."
				},
				"git-graph.repository.commits.fetchAvatars": {
					"type": "boolean",
					"default": false,
					"description": "Fetch avatars of commit authors and committers. By enabling this setting, you consent to commit author and committer email addresses being sent GitHub, GitLab or Gravatar, depending on the repositories remote origin."
				},
				"git-graph.repository.commits.initialLoad": {
					"type": "number",
					"default": 300,
					"description": "Specifies the number of commits to initially load."
				},
				"git-graph.repository.commits.loadMore": {
					"type": "number",
					"default": 100,
					"description": "Specifies the number of additional commits to load when the \"Load More Commits\" button is pressed, or more commits are automatically loaded."
				},
				"git-graph.repository.commits.loadMoreAutomatically": {
					"type": "boolean",
					"default": true,
					"description": "When the view has been scrolled to the bottom, automatically load more commits if they exist (instead of having to press the \"Load More Commits\" button)."
				},
				"git-graph.repository.commits.mute.commitsThatAreNotAncestorsOfHead": {
					"type": "boolean",
					"default": false,
					"description": "Display commits that aren't ancestors of the checked-out branch / commit with a muted text color. Muting will only occur if the commit referenced by HEAD is within the loaded commits on the Git Graph View."
				},
				"git-graph.repository.commits.mute.mergeCommits": {
					"type": "boolean",
					"default": true,
					"description": "Display merge commits with a muted text color."
				},
				"git-graph.repository.commits.order": {
					"type": "string",
					"enum": [
						"date",
						"author-date",
						"topo"
					],
					"enumDescriptions": [
						"Show commits in the commit timestamp order.",
						"Show commits in the author timestamp order.",
						"Avoid showing commits on multiple lines of history intermixed."
					],
					"default": "date",
					"markdownDescription": "Specifies the order of commits on the Git Graph View. See [git log](https://git-scm.com/docs/git-log#_commit_ordering) for more information on each order option. This can be overridden per repository via the Git Graph View's Column Header Context Menu."
				},
				"git-graph.repository.commits.showSignatureStatus": {
					"type": "boolean",
					"default": false,
					"description": "Show the commit's signature status to the right of the Committer in the Commit Details View (only for signed commits). Hovering over the signature icon displays a tooltip with the signature details. Requires Git (>= 2.4.0) & GPG (or equivalent) to be installed on the same machine that is running Visual Studio Code."
				},
				"git-graph.repository.fetchAndPrune": {
					"type": "boolean",
					"default": false,
					"description": "Before fetching from remote(s) using the Fetch button on the Git Graph View Control Bar, remove any remote-tracking references that no longer exist on the remote(s)."
				},
				"git-graph.repository.fetchAndPruneTags": {
					"type": "boolean",
					"default": false,
					"description": "Before fetching from remote(s) using the Fetch button on the Git Graph View Control Bar, remove any local tags that no longer exist on the remote(s). Requires Git >= 2.17.0, and the \"Repository: Fetch And Prune\" setting to be enabled. Caution: If you work in repositories that have multiple remotes, it is not recommended to use this setting (instead you can prune tags for a specific remote via \"Fetch Remote\" Dialog from the Repository Settings Widget on the Git Graph View)."
				},
				"git-graph.repository.includeCommitsMentionedByReflogs": {
					"type": "boolean",
					"default": false,
					"description": "Include commits only mentioned by reflogs in the Git Graph View (only applies when showing all branches). This can be overridden per repository in the Git Graph View's Repository Settings Widget."
				},
				"git-graph.repository.onLoad.scrollToHead": {
					"type": "boolean",
					"default": false,
					"description": "Automatically scroll the Git Graph View to be centered on the commit referenced by HEAD. This will only occur if the commit referenced by HEAD is within the loaded commits on the Git Graph View."
				},
				"git-graph.repository.onLoad.showCheckedOutBranch": {
					"type": "boolean",
					"default": false,
					"description": "Show the checked out branch when a repository is loaded in the Git Graph View. This setting can be used in conjunction with \"Repository > On Load: Show Specific Branches\". Default: false (show all branches)"
				},
				"git-graph.repository.onLoad.showSpecificBranches": {
					"type": "array",
					"items": {
						"type": "string",
						"description": "A local branch name (e.g. \"master\"), a remote-tracking branch name prefixed with \"remotes/\" (e.g. \"remotes/origin/master\"), or a glob pattern defined in git-graph.customBranchGlobPatterns prefixed with \"--glob=\" (e.g. \"--glob=heads/feature/*\")."
					},
					"default": [],
					"markdownDescription": "Show specific branches when a repository is loaded in the Git Graph View. Branches can be specified as follows: A local branch name (e.g. `master`), a remote-tracking branch name prefixed with \"remotes/\" (e.g. `remotes/origin/master`), or a glob pattern defined in `git-graph.customBranchGlobPatterns` prefixed with \"--glob=\" (e.g. `--glob=heads/feature/*`). This setting can be used in conjunction with \"Repository > On Load: Show Checked Out Branch\". Default: [] (show all branches)"
				},
				"git-graph.repository.onlyFollowFirstParent": {
					"type": "boolean",
					"default": false,
					"markdownDescription": "Only follow the first parent of commits when discovering the commits to load in the Git Graph View. See [--first-parent](https://git-scm.com/docs/git-log#Documentation/git-log.txt---first-parent) to find out more about this setting. This can be overridden per repository in the Git Graph View's Repository Settings Widget."
				},
				"git-graph.repository.showCommitsOnlyReferencedByTags": {
					"type": "boolean",
					"default": true,
					"description": "Show Commits that are only referenced by tags in Git Graph."
				},
				"git-graph.repository.showRemoteBranches": {
					"type": "boolean",
					"default": true,
					"description": "Show Remote Branches in Git Graph by default. This can be overridden per repository from the Git Graph View's Control Bar."
				},
				"git-graph.repository.showRemoteHeads": {
					"type": "boolean",
					"default": true,
					"description": "Show Remote HEAD Symbolic References in Git Graph (e.g. \"origin/HEAD\")."
				},
				"git-graph.repository.showStashes": {
					"type": "boolean",
					"default": true,
					"description": "Show Stashes in Git Graph by default. This can be overridden per repository in the Git Graph View's Repository Settings Widget."
				},
				"git-graph.repository.showTags": {
					"type": "boolean",
					"default": true,
					"description": "Show Tags in Git Graph by default. This can be overridden per repository in the Git Graph View's Repository Settings Widget."
				},
				"git-graph.repository.showUncommittedChanges": {
					"type": "boolean",
					"default": true,
					"description": "Show uncommitted changes. If you work on large repositories, disabling this setting can reduce the load time of the Git Graph View."
				},
				"git-graph.repository.showUntrackedFiles": {
					"type": "boolean",
					"default": true,
					"description": "Show untracked files when viewing the uncommitted changes. If you work on large repositories, disabling this setting can reduce the load time of the Git Graph View."
				},
				"git-graph.repository.sign.commits": {
					"type": "boolean",
					"default": false,
					"description": "Enables commit signing with GPG or X.509."
				},
				"git-graph.repository.sign.tags": {
					"type": "boolean",
					"default": false,
					"description": "Enables tag signing with GPG or X.509."
				},
				"git-graph.repository.useMailmap": {
					"type": "boolean",
					"default": false,
					"markdownDescription": "Respect [.mailmap](https://git-scm.com/docs/git-check-mailmap#_mapping_authors) files when displaying author & committer names and email addresses."
				},
				"git-graph.repositoryDropdownOrder": {
					"type": "string",
					"enum": [
						"Full Path",
						"Name",
						"Workspace Full Path"
					],
					"enumDescriptions": [
						"Sort repositories alphabetically by the full path of the repository.",
						"Sort repositories alphabetically by the name of the repository.",
						"Sort repositories according to the workspace folder order, then alphabetically by the full path of the repository."
					],
					"default": "Workspace Full Path",
					"description": "Specifies the order that repositories are sorted in the repository dropdown on the Git Graph View (only visible when more than one repository exists in the current Visual Studio Code Workspace)."
				},
				"git-graph.retainContextWhenHidden": {
					"type": "boolean",
					"default": true,
					"description": "Specifies if the Git Graph View's Visual Studio Code context is kept when the panel is no longer visible (e.g. moved to background tab). Enabling this setting will make Git Graph load significantly faster when switching back to the Git Graph tab, however has a higher memory overhead."
				},
				"git-graph.showStatusBarItem": {
					"type": "boolean",
					"default": true,
					"description": "Show a Status Bar Item that opens the Git Graph View when clicked."
				},
				"git-graph.sourceCodeProviderIntegrationLocation": {
					"type": "string",
					"enum": [
						"Inline",
						"More Actions"
					],
					"enumDescriptions": [
						"Show the 'View Git Graph' action on the title of SCM Providers",
						"Show the 'View Git Graph' action in the 'More Actions...' menu on the title of SCM Providers"
					],
					"default": "Inline",
					"description": "Specifies where the \"View Git Graph\" action appears on the title of SCM Providers."
				},
				"git-graph.tabIconColourTheme": {
					"type": "string",
					"enum": [
						"colour",
						"grey"
					],
					"enumDescriptions": [
						"Show a colour icon which suits most Visual Studio Code colour themes",
						"Show a grey icon which suits Visual Studio Code colour themes that are predominantly grayscale"
					],
					"default": "colour",
					"description": "Specifies the colour theme of the icon displayed on the Git Graph tab."
				},
				"git-graph.autoCenterCommitDetailsView": {
					"type": "boolean",
					"default": true,
					"description": "Automatically center the commit details view when it is opened.",
					"deprecationMessage": "Depreciated: This setting has been renamed to git-graph.commitDetailsView.autoCenter",
					"markdownDeprecationMessage": "Depreciated: This setting has been renamed to `#git-graph.commitDetailsView.autoCenter#`"
				},
				"git-graph.combineLocalAndRemoteBranchLabels": {
					"type": "boolean",
					"default": true,
					"description": "Combine local and remote branch labels if they refer to the same branch, and are on the same commit.",
					"deprecationMessage": "Depreciated: This setting has been renamed to git-graph.referenceLabels.combineLocalAndRemoteBranchLabels",
					"markdownDeprecationMessage": "Depreciated: This setting has been renamed to `#git-graph.referenceLabels.combineLocalAndRemoteBranchLabels#`"
				},
				"git-graph.commitDetailsViewFileTreeCompactFolders": {
					"type": "boolean",
					"default": true,
					"description": "Render the File Tree in the Commit Details / Comparison View in a compacted form, such that folders with a single child folder are compressed into a single combined folder element.",
					"deprecationMessage": "Depreciated: This setting has been renamed to git-graph.commitDetailsView.fileView.fileTree.compactFolders",
					"markdownDeprecationMessage": "Depreciated: This setting has been renamed to `#git-graph.commitDetailsView.fileView.fileTree.compactFolders#`"
				},
				"git-graph.commitDetailsViewLocation": {
					"type": "string",
					"enum": [
						"Inline",
						"Docked to Bottom"
					],
					"enumDescriptions": [
						"Show the Commit Details View inline with the graph",
						"Show the Commit Details View docked to the bottom of the Git Graph view"
					],
					"default": "Inline",
					"description": "Specifies where the Commit Details View is rendered in the Git Graph view.",
					"deprecationMessage": "Depreciated: This setting has been renamed to git-graph.commitDetailsView.location",
					"markdownDeprecationMessage": "Depreciated: This setting has been renamed to `#git-graph.commitDetailsView.location#`"
				},
				"git-graph.commitOrdering": {
					"type": "string",
					"enum": [
						"date",
						"author-date",
						"topo"
					],
					"enumDescriptions": [
						"Show commits in the commit timestamp order.",
						"Show commits in the author timestamp order.",
						"Avoid showing commits on multiple lines of history intermixed."
					],
					"default": "date",
					"markdownDescription": "Specifies the order of commits on the Git Graph view. See [git log](https://git-scm.com/docs/git-log#_commit_ordering) for more information on each order option.",
					"deprecationMessage": "Depreciated: This setting has been renamed to git-graph.repository.commits.order",
					"markdownDeprecationMessage": "Depreciated: This setting has been renamed to `#git-graph.repository.commits.order#`"
				},
				"git-graph.dateFormat": {
					"type": "string",
					"enum": [
						"Date & Time",
						"Date Only",
						"ISO Date & Time",
						"ISO Date Only",
						"Relative"
					],
					"enumDescriptions": [
						"Show the date and time, for example \"24 Mar 2019 21:34\"",
						"Show the date only, for example \"24 Mar 2019\"",
						"Show the ISO date and time, for example \"2019-03-24 21:34\"",
						"Show the ISO date only, for example \"2019-03-24\"",
						"Show relative times, for example \"5 minutes ago\""
					],
					"default": "Date & Time",
					"description": "Specifies the date format to be used in the \"Date\" column on the Git Graph View.",
					"deprecationMessage": "Depreciated: This setting has been renamed to git-graph.date.format",
					"markdownDeprecationMessage": "Depreciated: This setting has been renamed to `#git-graph.date.format#`"
				},
				"git-graph.dateType": {
					"type": "string",
					"enum": [
						"Author Date",
						"Commit Date"
					],
					"enumDescriptions": [
						"Use the author date of a commit",
						"Use the committer date of a commit"
					],
					"default": "Author Date",
					"description": "Specifies the date type to be displayed in the \"Date\" column on the Git Graph View.",
					"deprecationMessage": "Depreciated: This setting has been renamed to git-graph.date.type",
					"markdownDeprecationMessage": "Depreciated: This setting has been renamed to `#git-graph.date.type#`"
				},
				"git-graph.defaultFileViewType": {
					"type": "string",
					"enum": [
						"File Tree",
						"File List"
					],
					"enumDescriptions": [
						"Display files in a tree structure",
						"Display files in a list (useful for repositories with deep folder structures)"
					],
					"default": "File Tree",
					"description": "Sets the default type of File View used in the Commit Details / Comparison Views. This can be overridden per repository using the controls on the right side of the Commit Details / Comparison Views.",
					"deprecationMessage": "Depreciated: This setting has been renamed to git-graph.commitDetailsView.fileView.type",
					"markdownDeprecationMessage": "Depreciated: This setting has been renamed to `#git-graph.commitDetailsView.fileView.type#`"
				},
				"git-graph.fetchAndPrune": {
					"type": "boolean",
					"default": false,
					"description": "Before fetching from remote(s) using the Fetch button on the Git Graph View Control Bar, remove any remote-tracking references that no longer exist on the remote(s).",
					"deprecationMessage": "Depreciated: This setting has been renamed to git-graph.repository.fetchAndPrune",
					"markdownDeprecationMessage": "Depreciated: This setting has been renamed to `#git-graph.repository.fetchAndPrune#`"
				},
				"git-graph.fetchAvatars": {
					"type": "boolean",
					"default": false,
					"description": "Fetch avatars of commit authors and committers. By enabling this setting, you consent to commit author and committer email addresses being sent GitHub, GitLab or Gravatar, depending on the repositories remote origin.",
					"deprecationMessage": "Depreciated: This setting has been renamed to git-graph.repository.commits.fetchAvatars",
					"markdownDeprecationMessage": "Depreciated: This setting has been renamed to `#git-graph.repository.commits.fetchAvatars#`"
				},
				"git-graph.graphColours": {
					"type": "array",
					"items": {
						"type": "string",
						"description": "Colour (HEX or RGB)",
						"pattern": "^\\s*(#[0-9a-fA-F]{6}|#[0-9a-fA-F]{8}|rgb[a]?\\s*\\(\\d{1,3},\\s*\\d{1,3},\\s*\\d{1,3}\\))\\s*$"
					},
					"default": [
						"#0085d9",
						"#d9008f",
						"#00d90a",
						"#d98500",
						"#a300d9",
						"#ff0000",
						"#00d9cc",
						"#e138e8",
						"#85d900",
						"#dc5b23",
						"#6f24d6",
						"#ffcc00"
					],
					"description": "Specifies the colours used on the graph.",
					"deprecationMessage": "Depreciated: This setting has been renamed to git-graph.graph.colours",
					"markdownDeprecationMessage": "Depreciated: This setting has been renamed to `#git-graph.graph.colours#`"
				},
				"git-graph.graphStyle": {
					"type": "string",
					"enum": [
						"rounded",
						"angular"
					],
					"enumDescriptions": [
						"Use smooth curves when transitioning between branches on the graph",
						"Use angular lines when transitioning between branches on the graph"
					],
					"default": "rounded",
					"description": "Specifies the style of the graph.",
					"deprecationMessage": "Depreciated: This setting has been renamed to git-graph.graph.style",
					"markdownDeprecationMessage": "Depreciated: This setting has been renamed to `#git-graph.graph.style#`"
				},
				"git-graph.includeCommitsMentionedByReflogs": {
					"type": "boolean",
					"default": false,
					"description": "Include commits only mentioned by reflogs in the Git Graph View (only applies when showing all branches). This can be overridden per repository in the Git Graph View's Repository Settings Widget.",
					"deprecationMessage": "Depreciated: This setting has been renamed to git-graph.repository.includeCommitsMentionedByReflogs",
					"markdownDeprecationMessage": "Depreciated: This setting has been renamed to `#git-graph.repository.includeCommitsMentionedByReflogs#`"
				},
				"git-graph.initialLoadCommits": {
					"type": "number",
					"default": 300,
					"description": "Specifies the number of commits to initially load.",
					"deprecationMessage": "Depreciated: This setting has been renamed to git-graph.repository.commits.initialLoad",
					"markdownDeprecationMessage": "Depreciated: This setting has been renamed to `#git-graph.repository.commits.initialLoad#`"
				},
				"git-graph.loadMoreCommits": {
					"type": "number",
					"default": 100,
					"description": "Specifies the number of additional commits to load when the \"Load More Commits\" button is pressed, or more commits are automatically loaded.",
					"deprecationMessage": "Depreciated: This setting has been renamed to git-graph.repository.commits.loadMore",
					"markdownDeprecationMessage": "Depreciated: This setting has been renamed to `#git-graph.repository.commits.loadMore#`"
				},
				"git-graph.loadMoreCommitsAutomatically": {
					"type": "boolean",
					"default": true,
					"description": "When the view has been scrolled to the bottom, automatically load more commits if they exist (instead of having to press the \"Load More Commits\" button).",
					"deprecationMessage": "Depreciated: This setting has been renamed to git-graph.repository.commits.loadMoreAutomatically",
					"markdownDeprecationMessage": "Depreciated: This setting has been renamed to `#git-graph.repository.commits.loadMoreAutomatically#`"
				},
				"git-graph.muteCommitsThatAreNotAncestorsOfHead": {
					"type": "boolean",
					"default": false,
					"description": "Display commits that aren't ancestors of the checked-out branch / commit with a muted text color. Muting will only occur if the commit referenced by HEAD is within the loaded commits on the Git Graph View.",
					"deprecationMessage": "Depreciated: This setting has been renamed to git-graph.repository.commits.mute.commitsThatAreNotAncestorsOfHead",
					"markdownDeprecationMessage": "Depreciated: This setting has been renamed to `#git-graph.repository.commits.mute.commitsThatAreNotAncestorsOfHead#`"
				},
				"git-graph.muteMergeCommits": {
					"type": "boolean",
					"default": true,
					"description": "Display merge commits with a muted text color.",
					"deprecationMessage": "Depreciated: This setting has been renamed to git-graph.repository.commits.mute.mergeCommits",
					"markdownDeprecationMessage": "Depreciated: This setting has been renamed to `#git-graph.repository.commits.mute.mergeCommits#`"
				},
				"git-graph.onlyFollowFirstParent": {
					"type": "boolean",
					"default": false,
					"markdownDescription": "Only follow the first parent of commits when discovering the commits to load in the Git Graph View. See [--first-parent](https://git-scm.com/docs/git-log#Documentation/git-log.txt---first-parent) to find out more about this setting.",
					"deprecationMessage": "Depreciated: This setting has been renamed to git-graph.repository.onlyFollowFirstParent",
					"markdownDeprecationMessage": "Depreciated: This setting has been renamed to `#git-graph.repository.onlyFollowFirstParent#`"
				},
				"git-graph.openDiffTabLocation": {
					"type": "string",
					"enum": [
						"Active",
						"Beside",
						"One",
						"Two",
						"Three",
						"Four",
						"Five",
						"Six",
						"Seven",
						"Eight",
						"Nine"
					],
					"enumDescriptions": [
						"Open the Visual Studio Code Diff View in the Active Editor Group.",
						"Open the Visual Studio Code Diff View beside the Active Editor Group.",
						"Open the Visual Studio Code Diff View in the First Editor Group.",
						"Open the Visual Studio Code Diff View in the Second Editor Group.",
						"Open the Visual Studio Code Diff View in the Third Editor Group.",
						"Open the Visual Studio Code Diff View in the Fourth Editor Group.",
						"Open the Visual Studio Code Diff View in the Fifth Editor Group.",
						"Open the Visual Studio Code Diff View in the Sixth Editor Group.",
						"Open the Visual Studio Code Diff View in the Seventh Editor Group.",
						"Open the Visual Studio Code Diff View in the Eighth Editor Group.",
						"Open the Visual Studio Code Diff View in the Ninth Editor Group."
					],
					"default": "Active",
					"description": "Specifies which Editor Group the Visual Studio Code Diff View is opened in.",
					"deprecationMessage": "Depreciated: This setting has been renamed to git-graph.openNewTabEditorGroup",
					"markdownDeprecationMessage": "Depreciated: This setting has been renamed to `#git-graph.openNewTabEditorGroup#`"
				},
				"git-graph.openRepoToHead": {
					"type": "boolean",
					"default": false,
					"description": "When opening or switching repositories in the Git Graph View, automatically scroll the view to be centered on the commit referenced by HEAD. This will only occur if the commit referenced by HEAD is within the loaded commits on the Git Graph View.",
					"deprecationMessage": "Depreciated: This setting has been renamed to git-graph.repository.onLoad.scrollToHead",
					"markdownDeprecationMessage": "Depreciated: This setting has been renamed to `#git-graph.repository.onLoad.scrollToHead#`"
				},
				"git-graph.referenceLabelAlignment": {
					"type": "string",
					"enum": [
						"Normal",
						"Branches (on the left) & Tags (on the right)",
						"Branches (aligned to the graph) & Tags (on the right)"
					],
					"enumDescriptions": [
						"Show branch & tag labels on the left of the commit message in the 'Description' column.",
						"Show branch labels on the left of the commit message in the 'Description' column, and tag labels on the right.",
						"Show branch labels aligned to the graph in the 'Graph' column, and tag labels on the right in the 'Description' column."
					],
					"default": "Normal",
					"description": "Specifies how branch and tag reference labels are aligned for each commit.",
					"deprecationMessage": "Depreciated: This setting has been renamed to git-graph.referenceLabels.alignment",
					"markdownDeprecationMessage": "Depreciated: This setting has been renamed to `#git-graph.referenceLabels.alignment#`"
				},
				"git-graph.showCommitsOnlyReferencedByTags": {
					"type": "boolean",
					"default": true,
					"description": "Show commits that are only referenced by tags in Git Graph.",
					"deprecationMessage": "Depreciated: This setting has been renamed to git-graph.repository.showCommitsOnlyReferencedByTags",
					"markdownDeprecationMessage": "Depreciated: This setting has been renamed to `#git-graph.repository.showCommitsOnlyReferencedByTags#`"
				},
				"git-graph.showCurrentBranchByDefault": {
					"type": "boolean",
					"default": false,
					"description": "Show the current branch by default when Git Graph is opened. Default: false (show all branches)",
					"deprecationMessage": "Depreciated: This setting has been renamed to git-graph.repository.onLoad.showCheckedOutBranch",
					"markdownDeprecationMessage": "Depreciated: This setting has been renamed to `#git-graph.repository.onLoad.showCheckedOutBranch#`"
				},
				"git-graph.showSignatureStatus": {
					"type": "boolean",
					"default": false,
					"description": "Show the commit's signature status to the right of the Committer in the Commit Details View (only for signed commits). Hovering over the signature icon displays a tooltip with the signature details. Requires Git (>= 2.4.0) & GPG (or equivalent) to be installed on the same machine that is running Visual Studio Code.",
					"deprecationMessage": "Depreciated: This setting has been renamed to git-graph.repository.commits.showSignatureStatus",
					"markdownDeprecationMessage": "Depreciated: This setting has been renamed to `#git-graph.repository.commits.showSignatureStatus#`"
				},
				"git-graph.showTags": {
					"type": "boolean",
					"default": true,
					"description": "Show Tags in Git Graph by default. This can be overridden per repository in the Git Graph View's Repository Settings Widget.",
					"deprecationMessage": "Depreciated: This setting has been renamed to git-graph.repository.showTags",
					"markdownDeprecationMessage": "Depreciated: This setting has been renamed to `#git-graph.repository.showTags#`"
				},
				"git-graph.showUncommittedChanges": {
					"type": "boolean",
					"default": true,
					"description": "Show uncommitted changes. If you work on large repositories, disabling this setting can reduce the load time of the Git Graph View.",
					"deprecationMessage": "Depreciated: This setting has been renamed to git-graph.repository.showUncommittedChanges",
					"markdownDeprecationMessage": "Depreciated: This setting has been renamed to `#git-graph.repository.showUncommittedChanges#`"
				},
				"git-graph.showUntrackedFiles": {
					"type": "boolean",
					"default": true,
					"description": "Show untracked files when viewing the uncommitted changes. If you work on large repositories, disabling this setting can reduce the load time of the Git Graph View.",
					"deprecationMessage": "Depreciated: This setting has been renamed to git-graph.repository.showUntrackedFiles",
					"markdownDeprecationMessage": "Depreciated: This setting has been renamed to `#git-graph.repository.showUntrackedFiles#`"
				},
				"git-graph.useMailmap": {
					"type": "boolean",
					"default": false,
					"markdownDescription": "Respect [.mailmap](https://git-scm.com/docs/git-check-mailmap#_mapping_authors) files when displaying author & committer names and email addresses.",
					"deprecationMessage": "Depreciated: This setting has been renamed to git-graph.repository.useMailmap",
					"markdownDeprecationMessage": "Depreciated: This setting has been renamed to `#git-graph.repository.useMailmap#`"
				}
			}
		},
		"menus": {
			"commandPalette": [
				{
					"command": "git-graph.openFile",
					"when": "isInDiffEditor && resourceScheme == git-graph && git-graph:codiconsSupported"
				}
			],
			"editor/title": [
				{
					"command": "git-graph.openFile",
					"group": "navigation",
					"when": "isInDiffEditor && resourceScheme == git-graph && git-graph:codiconsSupported"
				}
			],
			"scm/title": [
				{
					"when": "scmProvider == git && config.git-graph.sourceCodeProviderIntegrationLocation == 'Inline'",
					"command": "git-graph.view",
					"group": "navigation"
				},
				{
					"when": "scmProvider == git && config.git-graph.sourceCodeProviderIntegrationLocation == 'More Actions'",
					"command": "git-graph.view",
					"group": "inline"
				}
			]
		}
	},
	"scripts": {
		"vscode:prepublish": "npm run compile",
		"vscode:uninstall": "node ./out/life-cycle/uninstall.js",
		"clean": "node ./.vscode/clean.js",
		"compile": "npm run lint && npm run clean && npm run compile-src && npm run compile-web",
		"compile-src": "tsc -p ./src && node ./.vscode/package-src.js",
		"compile-web": "tsc -p ./web && node ./.vscode/package-web.js",
		"compile-web-debug": "tsc -p ./web && node ./.vscode/package-web.js debug",
		"lint": "eslint -c .eslintrc.json --ext .ts ./src ./tests ./web",
		"package": "npm run clean && vsce package",
		"package-and-install": "npm run package && node ./.vscode/install-package.js",
		"test": "jest --verbose",
		"test-and-report-coverage": "jest --verbose --coverage"
	},
	"dependencies": {
		"iconv-lite": "0.5.0"
	},
	"devDependencies": {
		"@types/jest": "26.0.19",
		"@types/node": "8.10.62",
		"@types/vscode": "1.38.0",
		"@typescript-eslint/eslint-plugin": "4.10.0",
		"@typescript-eslint/parser": "4.10.0",
		"eslint": "7.15.0",
		"jest": "26.6.3",
		"ts-jest": "26.4.4",
		"typescript": "4.0.2",
		"uglify-js": "3.10.0"
	}
}
>>>>>>> 24586364
<|MERGE_RESOLUTION|>--- conflicted
+++ resolved
@@ -1,3003 +1,1512 @@
-<<<<<<< HEAD
-{
-	"name": "git-graph",
-	"displayName": "Git Graph",
-	"version": "1.29.0",
-	"publisher": "mhutchie",
-	"author": {
-		"name": "Michael Hutchison",
-		"email": "mhutchie@16right.com"
-	},
-	"description": "View a Git Graph of your repository, and perform Git actions from the graph.",
-	"keywords": [
-		"git",
-		"graph",
-		"visualise",
-		"diff",
-		"action"
-	],
-	"categories": [
-		"Other"
-	],
-	"homepage": "https://github.com/mhutchie/vscode-git-graph",
-	"repository": {
-		"type": "git",
-		"url": "https://github.com/mhutchie/vscode-git-graph.git"
-	},
-	"bugs": {
-		"url": "https://github.com/mhutchie/vscode-git-graph/issues"
-	},
-	"qna": "https://github.com/mhutchie/vscode-git-graph/wiki/Support-Resources",
-	"license": "SEE LICENSE IN 'LICENSE'",
-	"icon": "resources/icon.png",
-	"engines": {
-		"vscode": "^1.38.0"
-	},
-	"extensionKind": [
-		"workspace"
-	],
-	"activationEvents": [
-		"*"
-	],
-	"main": "./out/extension.js",
-	"contributes": {
-		"commands": [
-			{
-				"category": "Git Graph",
-				"command": "git-graph.view",
-				"title": "View Git Graph (git log)",
-				"icon": {
-					"light": "resources/cmd-icon-light.svg",
-					"dark": "resources/cmd-icon-dark.svg"
-				}
-			},
-			{
-				"category": "Git Graph",
-				"command": "git-graph.addGitRepository",
-				"title": "Add Git Repository..."
-			},
-			{
-				"category": "Git Graph",
-				"command": "git-graph.clearAvatarCache",
-				"title": "Clear Avatar Cache"
-			},
-			{
-				"category": "Git Graph",
-				"command": "git-graph.clearCICDCache",
-				"title": "Clear CI/CD Status Cache"
-			},
-			{
-				"category": "Git Graph",
-				"command": "git-graph.endAllWorkspaceCodeReviews",
-				"title": "End All Code Reviews in Workspace"
-			},
-			{
-				"category": "Git Graph",
-				"command": "git-graph.endSpecificWorkspaceCodeReview",
-				"title": "End a specific Code Review in Workspace..."
-			},
-			{
-				"category": "Git Graph",
-				"command": "git-graph.fetch",
-				"title": "Fetch from Remote(s)"
-			},
-			{
-				"category": "Git Graph",
-				"command": "git-graph.removeGitRepository",
-				"title": "Remove Git Repository..."
-			},
-			{
-				"category": "Git Graph",
-				"command": "git-graph.resumeWorkspaceCodeReview",
-				"title": "Resume a specific Code Review in Workspace..."
-			},
-			{
-				"category": "Git Graph",
-				"command": "git-graph.version",
-				"title": "Get Version Information"
-			},
-			{
-				"category": "Git Graph",
-				"command": "git-graph.openFile",
-				"title": "Open File",
-				"icon": "$(go-to-file)",
-				"enablement": "isInDiffEditor && resourceScheme == git-graph && git-graph:codiconsSupported"
-			}
-		],
-		"configuration": {
-			"type": "object",
-			"title": "Git Graph",
-			"properties": {
-				"git-graph.commitDetailsView.autoCenter": {
-					"type": "boolean",
-					"default": true,
-					"description": "Automatically center the Commit Details View when it is opened."
-				},
-				"git-graph.commitDetailsView.fileView.fileTree.compactFolders": {
-					"type": "boolean",
-					"default": true,
-					"description": "Render the File Tree in the Commit Details View in a compacted form, such that folders with a single child folder are compressed into a single combined folder element."
-				},
-				"git-graph.commitDetailsView.fileView.type": {
-					"type": "string",
-					"enum": [
-						"File Tree",
-						"File List"
-					],
-					"enumDescriptions": [
-						"Display files in a tree structure.",
-						"Display files in a list (useful for repositories with deep folder structures)."
-					],
-					"default": "File Tree",
-					"description": "Sets the default type of File View used in the Commit Details View. This can be overridden per repository using the controls on the right side of the Commit Details View."
-				},
-				"git-graph.commitDetailsView.location": {
-					"type": "string",
-					"enum": [
-						"Inline",
-						"Docked to Bottom"
-					],
-					"enumDescriptions": [
-						"Show the Commit Details View inline with the graph & commits.",
-						"Show the Commit Details View docked to the bottom of the Git Graph View."
-					],
-					"default": "Inline",
-					"description": "Specifies where the Commit Details View is rendered in the Git Graph View."
-				},
-				"git-graph.contextMenuActionsVisibility": {
-					"type": "object",
-					"default": {},
-					"properties": {
-						"branch": {
-							"type": "object",
-							"properties": {
-								"checkout": {
-									"type": "boolean",
-									"title": "Checkout Branch"
-								},
-								"rename": {
-									"type": "boolean",
-									"title": "Rename Branch..."
-								},
-								"delete": {
-									"type": "boolean",
-									"title": "Delete Branch..."
-								},
-								"merge": {
-									"type": "boolean",
-									"title": "Merge into current branch..."
-								},
-								"rebase": {
-									"type": "boolean",
-									"title": "Rebase current branch on Branch..."
-								},
-								"push": {
-									"type": "boolean",
-									"title": "Push Branch..."
-								},
-								"createPullRequest": {
-									"type": "boolean",
-									"title": "Create Pull Request..."
-								},
-								"createArchive": {
-									"type": "boolean",
-									"title": "Create Archive"
-								},
-								"selectInBranchesDropdown": {
-									"type": "boolean",
-									"title": "Select in Branches Dropdown"
-								},
-								"unselectInBranchesDropdown": {
-									"type": "boolean",
-									"title": "Unselect in Branches Dropdown"
-								},
-								"copyName": {
-									"type": "boolean",
-									"title": "Copy Branch Name to Clipboard"
-								}
-							}
-						},
-						"commit": {
-							"type": "object",
-							"properties": {
-								"addTag": {
-									"type": "boolean",
-									"title": "Add Tag..."
-								},
-								"createBranch": {
-									"type": "boolean",
-									"title": "Create Branch..."
-								},
-								"checkout": {
-									"type": "boolean",
-									"title": "Checkout..."
-								},
-								"cherrypick": {
-									"type": "boolean",
-									"title": "Cherry Pick..."
-								},
-								"revert": {
-									"type": "boolean",
-									"title": "Revert..."
-								},
-								"drop": {
-									"type": "boolean",
-									"title": "Drop..."
-								},
-								"merge": {
-									"type": "boolean",
-									"title": "Merge into current branch..."
-								},
-								"rebase": {
-									"type": "boolean",
-									"title": "Rebase current branch on this Commit..."
-								},
-								"reset": {
-									"type": "boolean",
-									"title": "Reset current branch to this Commit..."
-								},
-								"copyHash": {
-									"type": "boolean",
-									"title": "Copy Commit Hash to Clipboard"
-								},
-								"copySubject": {
-									"type": "boolean",
-									"title": "Copy Commit Subject to Clipboard"
-								}
-							}
-						},
-						"remoteBranch": {
-							"type": "object",
-							"properties": {
-								"checkout": {
-									"type": "boolean",
-									"title": "Checkout Branch..."
-								},
-								"delete": {
-									"type": "boolean",
-									"title": "Delete Remote Branch..."
-								},
-								"fetch": {
-									"type": "boolean",
-									"title": "Fetch into local branch..."
-								},
-								"merge": {
-									"type": "boolean",
-									"title": "Merge into current branch..."
-								},
-								"pull": {
-									"type": "boolean",
-									"title": "Pull into current branch..."
-								},
-								"createPullRequest": {
-									"type": "boolean",
-									"title": "Create Pull Request"
-								},
-								"createArchive": {
-									"type": "boolean",
-									"title": "Create Archive"
-								},
-								"selectInBranchesDropdown": {
-									"type": "boolean",
-									"title": "Select in Branches Dropdown"
-								},
-								"unselectInBranchesDropdown": {
-									"type": "boolean",
-									"title": "Unselect in Branches Dropdown"
-								},
-								"copyName": {
-									"type": "boolean",
-									"title": "Copy Branch Name to Clipboard"
-								}
-							}
-						},
-						"stash": {
-							"type": "object",
-							"properties": {
-								"apply": {
-									"type": "boolean",
-									"title": "Apply Stash..."
-								},
-								"createBranch": {
-									"type": "boolean",
-									"title": "Create Branch from Stash..."
-								},
-								"pop": {
-									"type": "boolean",
-									"title": "Pop Stash..."
-								},
-								"drop": {
-									"type": "boolean",
-									"title": "Drop Stash..."
-								},
-								"copyName": {
-									"type": "boolean",
-									"title": "Copy Stash Name to Clipboard"
-								},
-								"copyHash": {
-									"type": "boolean",
-									"title": "Copy Stash Hash to Clipboard"
-								}
-							}
-						},
-						"tag": {
-							"type": "object",
-							"properties": {
-								"viewDetails": {
-									"type": "boolean",
-									"title": "View Details"
-								},
-								"delete": {
-									"type": "boolean",
-									"title": "Delete Tag..."
-								},
-								"push": {
-									"type": "boolean",
-									"title": "Push Tag..."
-								},
-								"createArchive": {
-									"type": "boolean",
-									"title": "Create Archive"
-								},
-								"copyName": {
-									"type": "boolean",
-									"title": "Copy Tag Name to Clipboard"
-								}
-							}
-						},
-						"uncommittedChanges": {
-							"type": "object",
-							"properties": {
-								"stash": {
-									"type": "boolean",
-									"title": "Stash uncommitted changes..."
-								},
-								"reset": {
-									"type": "boolean",
-									"title": "Reset uncommitted changes..."
-								},
-								"clean": {
-									"type": "boolean",
-									"title": "Clean untracked files..."
-								},
-								"openSourceControlView": {
-									"type": "boolean",
-									"title": "Open Source Control View"
-								}
-							}
-						}
-					},
-					"markdownDescription": "Customise which context menu actions are visible. For example, if you want to hide the rebase action from the branch context menu, a suitable value for this setting is `{ \"branch\": { \"rebase\": false } }`. For more information of how to configure this setting, view the documentation [here](https://github.com/mhutchie/vscode-git-graph/wiki/Extension-Settings#context-menu-actions-visibility)."
-				},
-				"git-graph.customBranchGlobPatterns": {
-					"type": "array",
-					"items": {
-						"type": "object",
-						"title": "Branch Glob Pattern",
-						"required": [
-							"name",
-							"glob"
-						],
-						"properties": {
-							"name": {
-								"type": "string",
-								"title": "Name of pattern",
-								"description": "Name used to reference the pattern in the 'Branches' dropdown"
-							},
-							"glob": {
-								"type": "string",
-								"title": "Glob pattern",
-								"description": "The Glob Pattern <glob-pattern>, as used in 'git log --glob=<glob-pattern>'. For example: heads/feature/*"
-							}
-						}
-					},
-					"default": [],
-					"description": "An array of Custom Branch Glob Patterns to be shown in the 'Branches' dropdown. Example: [{\"name\": \"Feature Requests\", \"glob\": \"heads/feature/*\"}]"
-				},
-				"git-graph.customEmojiShortcodeMappings": {
-					"type": "array",
-					"items": {
-						"type": "object",
-						"title": "Custom Emoji Shortcode Mapping",
-						"required": [
-							"shortcode",
-							"emoji"
-						],
-						"properties": {
-							"shortcode": {
-								"type": "string",
-								"title": "Emoji Shortcode",
-								"description": "Emoji Shortcode (e.g. \":sparkles:\")"
-							},
-							"emoji": {
-								"type": "string",
-								"title": "Emoji",
-								"description": "Emoji (e.g. \"✨\")"
-							}
-						}
-					},
-					"default": [],
-					"description": "An array of custom Emoji Shortcode mappings. Example: [{\"shortcode\": \":sparkles:\", \"emoji\":\"✨\"}]"
-				},
-				"git-graph.customPullRequestProviders": {
-					"type": "array",
-					"items": {
-						"type": "object",
-						"title": "Pull Request Provider",
-						"required": [
-							"name",
-							"templateUrl"
-						],
-						"properties": {
-							"name": {
-								"type": "string",
-								"title": "Name of the Provider",
-								"description": "A unique, identifying, display name for the provider."
-							},
-							"templateUrl": {
-								"type": "string",
-								"title": "Template URL",
-								"markdownDescription": "A template URL that can be used to create a Pull Request, after the $1 - $8 variables have been substituted to construct the final URL. For information on how to configure this setting, see the documentation [here](https://github.com/mhutchie/vscode-git-graph/wiki/Configuring-a-custom-Pull-Request-Provider)."
-							}
-						}
-					},
-					"default": [],
-					"markdownDescription": "An array of custom Pull Request providers that can be used in the \"Pull Request Creation\" Integration. For information on how to configure this setting, see the documentation [here](https://github.com/mhutchie/vscode-git-graph/wiki/Configuring-a-custom-Pull-Request-Provider)."
-				},
-				"git-graph.date.format": {
-					"type": "string",
-					"enum": [
-						"Date & Time",
-						"Date Only",
-						"ISO Date & Time",
-						"ISO Date Only",
-						"Relative"
-					],
-					"enumDescriptions": [
-						"Show the date and time (e.g. \"24 Mar 2019 21:34\")",
-						"Show the date only (e.g. \"24 Mar 2019\")",
-						"Show the ISO date and time (e.g. \"2019-03-24 21:34\")",
-						"Show the ISO date only (e.g. \"2019-03-24\")",
-						"Show relative times (e.g. \"5 minutes ago\")"
-					],
-					"default": "Date & Time",
-					"description": "Specifies the date format to be used in the \"Date\" column on the Git Graph View."
-				},
-				"git-graph.date.type": {
-					"type": "string",
-					"enum": [
-						"Author Date",
-						"Commit Date"
-					],
-					"enumDescriptions": [
-						"Use the author date of a commit.",
-						"Use the committer date of a commit."
-					],
-					"default": "Author Date",
-					"description": "Specifies the date type to be displayed in the \"Date\" column on the Git Graph View."
-				},
-				"git-graph.defaultColumnVisibility": {
-					"type": "object",
-					"properties": {
-						"Date": {
-							"type": "boolean",
-							"title": "Visibility of the Date column"
-						},
-						"Author": {
-							"type": "boolean",
-							"title": "Visibility of the Author column"
-						},
-						"Commit": {
-							"type": "boolean",
-							"title": "Visibility of the Commit column"
-						},
-						"CICD": {
-							"type": "boolean",
-							"title": "Visibility of the CI/CD Status column"
-						}
-					},
-					"default": {
-						"Date": true,
-						"Author": true,
-						"Commit": true,
-						"CICD": true
-					},
-					"description": "An object specifying the default visibility of the Date, Author & Commit columns. Example: {\"Date\": true, \"Author\": true, \"Commit\": true}"
-				},
-				"git-graph.dialog.addTag.pushToRemote": {
-					"type": "boolean",
-					"default": false,
-					"description": "Default state of the field indicating whether the tag should be pushed to a remote once it is added."
-				},
-				"git-graph.dialog.addTag.type": {
-					"type": "string",
-					"enum": [
-						"Annotated",
-						"Lightweight"
-					],
-					"default": "Annotated",
-					"description": "Default type of the tag being added."
-				},
-				"git-graph.dialog.applyStash.reinstateIndex": {
-					"type": "boolean",
-					"default": false,
-					"description": "Default state of the \"Reinstate Index\" checkbox."
-				},
-				"git-graph.dialog.cherryPick.noCommit": {
-					"type": "boolean",
-					"default": false,
-					"description": "Default state of the \"No Commit\" checkbox."
-				},
-				"git-graph.dialog.cherryPick.recordOrigin": {
-					"type": "boolean",
-					"default": false,
-					"description": "Default state of the \"Record Origin\" checkbox."
-				},
-				"git-graph.dialog.createBranch.checkOut": {
-					"type": "boolean",
-					"default": false,
-					"description": "Default state of the \"Check out\" checkbox."
-				},
-				"git-graph.dialog.deleteBranch.forceDelete": {
-					"type": "boolean",
-					"default": false,
-					"description": "Default state of the \"Force Delete\" checkbox."
-				},
-				"git-graph.dialog.fetchIntoLocalBranch.forceFetch": {
-					"type": "boolean",
-					"default": false,
-					"description": "Default state of the \"Force Fetch\" checkbox."
-				},
-				"git-graph.dialog.fetchRemote.prune": {
-					"type": "boolean",
-					"default": false,
-					"description": "Default state of the \"Prune\" checkbox."
-				},
-				"git-graph.dialog.fetchRemote.pruneTags": {
-					"type": "boolean",
-					"default": false,
-					"description": "Default state of the \"Prune Tags\" checkbox."
-				},
-				"git-graph.dialog.general.referenceInputSpaceSubstitution": {
-					"type": "string",
-					"enum": [
-						"None",
-						"Hyphen",
-						"Underscore"
-					],
-					"enumDescriptions": [
-						"Don't replace spaces.",
-						"Replace space characters with hyphens, for example: \"new branch\" -> \"new-branch\".",
-						"Replace space characters with underscores, for example: \"new branch\" -> \"new_branch\"."
-					],
-					"default": "None",
-					"description": "Specifies a substitution that is automatically performed when space characters are entered or pasted into reference inputs on dialogs (e.g. Create Branch, Add Tag, etc.)."
-				},
-				"git-graph.dialog.merge.noCommit": {
-					"type": "boolean",
-					"default": false,
-					"description": "Default state of the \"No Commit\" checkbox."
-				},
-				"git-graph.dialog.merge.noFastForward": {
-					"type": "boolean",
-					"default": true,
-					"description": "Default state of the \"Create a new commit even if fast-forward is possible\" checkbox."
-				},
-				"git-graph.dialog.merge.squashCommits": {
-					"type": "boolean",
-					"default": false,
-					"description": "Default state of the \"Squash Commits\" checkbox."
-				},
-				"git-graph.dialog.merge.squashMessageFormat": {
-					"type": "string",
-					"enum": [
-						"Default",
-						"Git SQUASH_MSG"
-					],
-					"enumDescriptions": [
-						"Use the squash message generated by Git Graph.",
-						"Use the detailed squash message generated by Git (stored in .git/SQUASH_MSG)."
-					],
-					"default": "Default",
-					"description": "Specifies the message format used for the squashed commit (when the \"Squash Commits\" option is selected)."
-				},
-				"git-graph.dialog.popStash.reinstateIndex": {
-					"type": "boolean",
-					"default": false,
-					"description": "Default state of the \"Reinstate Index\" checkbox."
-				},
-				"git-graph.dialog.pullBranch.noFastForward": {
-					"type": "boolean",
-					"default": false,
-					"description": "Default state of the \"Create a new commit even if fast-forward is possible\" checkbox."
-				},
-				"git-graph.dialog.pullBranch.squashCommits": {
-					"type": "boolean",
-					"default": false,
-					"description": "Default state of the \"Squash Commits\" checkbox."
-				},
-				"git-graph.dialog.pullBranch.squashMessageFormat": {
-					"type": "string",
-					"enum": [
-						"Default",
-						"Git SQUASH_MSG"
-					],
-					"enumDescriptions": [
-						"Use the squash message generated by Git Graph.",
-						"Use the detailed squash message generated by Git (stored in .git/SQUASH_MSG)."
-					],
-					"default": "Default",
-					"description": "Specifies the message format used for the squashed commit (when the \"Squash Commits\" option is selected)."
-				},
-				"git-graph.dialog.rebase.ignoreDate": {
-					"type": "boolean",
-					"default": true,
-					"description": "Default state of the \"Ignore Date (non-interactive rebase only)\" checkbox."
-				},
-				"git-graph.dialog.rebase.launchInteractiveRebase": {
-					"type": "boolean",
-					"default": false,
-					"description": "Default state of the \"Launch Interactive Rebase in new Terminal\" checkbox."
-				},
-				"git-graph.dialog.resetCurrentBranchToCommit.mode": {
-					"type": "string",
-					"enum": [
-						"Soft",
-						"Mixed",
-						"Hard"
-					],
-					"enumDescriptions": [
-						"Soft - Keep all changes, but reset head",
-						"Mixed - Keep working tree, but reset index",
-						"Hard - Discard all changes"
-					],
-					"default": "Mixed",
-					"description": "Default mode to be used for the reset action."
-				},
-				"git-graph.dialog.resetUncommittedChanges.mode": {
-					"type": "string",
-					"enum": [
-						"Mixed",
-						"Hard"
-					],
-					"enumDescriptions": [
-						"Mixed - Keep working tree, but reset index",
-						"Hard - Discard all changes"
-					],
-					"default": "Mixed",
-					"description": "Default mode to be used for the reset action."
-				},
-				"git-graph.dialog.stashUncommittedChanges.includeUntracked": {
-					"type": "boolean",
-					"default": true,
-					"description": "Default state of the \"Include Untracked\" checkbox."
-				},
-				"git-graph.enhancedAccessibility": {
-					"type": "boolean",
-					"default": false,
-					"description": "Visual file change A|M|D|R|U indicators in the Commit Details View for users with colour blindness. In the future, this setting will enable any additional accessibility related features of Git Graph that aren't enabled by default."
-				},
-				"git-graph.fileEncoding": {
-					"type": "string",
-					"default": "utf8",
-					"markdownDescription": "The character set encoding used when retrieving a specific version of repository files (e.g. in the Diff View). A list of all supported encodings can be found [here](https://github.com/ashtuchkin/iconv-lite/wiki/Supported-Encodings).",
-					"scope": "resource"
-				},
-				"git-graph.graph.colours": {
-					"type": "array",
-					"items": {
-						"type": "string",
-						"description": "Colour (HEX or RGB)",
-						"pattern": "^\\s*(#[0-9a-fA-F]{6}|#[0-9a-fA-F]{8}|rgb[a]?\\s*\\(\\d{1,3},\\s*\\d{1,3},\\s*\\d{1,3}\\))\\s*$"
-					},
-					"default": [
-						"#0085d9",
-						"#d9008f",
-						"#00d90a",
-						"#d98500",
-						"#a300d9",
-						"#ff0000",
-						"#00d9cc",
-						"#e138e8",
-						"#85d900",
-						"#dc5b23",
-						"#6f24d6",
-						"#ffcc00"
-					],
-					"description": "Specifies the colours used on the graph."
-				},
-				"git-graph.graph.style": {
-					"type": "string",
-					"enum": [
-						"rounded",
-						"angular"
-					],
-					"enumDescriptions": [
-						"Use smooth curves when transitioning between branches on the graph.",
-						"Use angular lines when transitioning between branches on the graph."
-					],
-					"default": "rounded",
-					"description": "Specifies the style of the graph."
-				},
-				"git-graph.graph.uncommittedChanges": {
-					"type": "string",
-					"enum": [
-						"Open Circle at the Uncommitted Changes",
-						"Open Circle at the Checked Out Commit"
-					],
-					"enumDescriptions": [
-						"Display the Uncommitted Changes as a grey open circle, connected to the commit referenced by HEAD with a solid grey line. The current file system's state is therefore always displayed as an open circle.",
-						"Display the Uncommitted Changes as a grey closed circle, connected to the commit referenced by HEAD with a dotted grey line. The commit referenced by HEAD is therefore always displayed as an open circle."
-					],
-					"default": "Open Circle at the Uncommitted Changes",
-					"description": "Specifies how the Uncommitted Changes are displayed on the graph."
-				},
-				"git-graph.integratedTerminalShell": {
-					"type": "string",
-					"default": "",
-					"description": "Specifies the path and filename of the Shell executable to be used by the Visual Studio Code Integrated Terminal, when it is opened by Git Graph. For example, to use Git Bash on Windows this setting would commonly be set to \"C:\\Program Files\\Git\\bin\\bash.exe\". If this setting is left blank, the default Shell is used.",
-					"scope": "machine"
-				},
-				"git-graph.keyboardShortcut.find": {
-					"type": "string",
-					"enum": [
-						"CTRL/CMD + A",
-						"CTRL/CMD + B",
-						"CTRL/CMD + C",
-						"CTRL/CMD + D",
-						"CTRL/CMD + E",
-						"CTRL/CMD + F",
-						"CTRL/CMD + G",
-						"CTRL/CMD + H",
-						"CTRL/CMD + I",
-						"CTRL/CMD + J",
-						"CTRL/CMD + K",
-						"CTRL/CMD + L",
-						"CTRL/CMD + M",
-						"CTRL/CMD + N",
-						"CTRL/CMD + O",
-						"CTRL/CMD + P",
-						"CTRL/CMD + Q",
-						"CTRL/CMD + R",
-						"CTRL/CMD + S",
-						"CTRL/CMD + T",
-						"CTRL/CMD + U",
-						"CTRL/CMD + V",
-						"CTRL/CMD + W",
-						"CTRL/CMD + X",
-						"CTRL/CMD + Y",
-						"CTRL/CMD + Z"
-					],
-					"default": "CTRL/CMD + F",
-					"description": "The keybinding for the keyboard shortcut that opens the Find Widget in the Git Graph View."
-				},
-				"git-graph.keyboardShortcut.refresh": {
-					"type": "string",
-					"enum": [
-						"CTRL/CMD + A",
-						"CTRL/CMD + B",
-						"CTRL/CMD + C",
-						"CTRL/CMD + D",
-						"CTRL/CMD + E",
-						"CTRL/CMD + F",
-						"CTRL/CMD + G",
-						"CTRL/CMD + H",
-						"CTRL/CMD + I",
-						"CTRL/CMD + J",
-						"CTRL/CMD + K",
-						"CTRL/CMD + L",
-						"CTRL/CMD + M",
-						"CTRL/CMD + N",
-						"CTRL/CMD + O",
-						"CTRL/CMD + P",
-						"CTRL/CMD + Q",
-						"CTRL/CMD + R",
-						"CTRL/CMD + S",
-						"CTRL/CMD + T",
-						"CTRL/CMD + U",
-						"CTRL/CMD + V",
-						"CTRL/CMD + W",
-						"CTRL/CMD + X",
-						"CTRL/CMD + Y",
-						"CTRL/CMD + Z"
-					],
-					"default": "CTRL/CMD + R",
-					"description": "The keybinding for the keyboard shortcut that refreshes the Git Graph View."
-				},
-				"git-graph.keyboardShortcut.scrollToHead": {
-					"type": "string",
-					"enum": [
-						"CTRL/CMD + A",
-						"CTRL/CMD + B",
-						"CTRL/CMD + C",
-						"CTRL/CMD + D",
-						"CTRL/CMD + E",
-						"CTRL/CMD + F",
-						"CTRL/CMD + G",
-						"CTRL/CMD + H",
-						"CTRL/CMD + I",
-						"CTRL/CMD + J",
-						"CTRL/CMD + K",
-						"CTRL/CMD + L",
-						"CTRL/CMD + M",
-						"CTRL/CMD + N",
-						"CTRL/CMD + O",
-						"CTRL/CMD + P",
-						"CTRL/CMD + Q",
-						"CTRL/CMD + R",
-						"CTRL/CMD + S",
-						"CTRL/CMD + T",
-						"CTRL/CMD + U",
-						"CTRL/CMD + V",
-						"CTRL/CMD + W",
-						"CTRL/CMD + X",
-						"CTRL/CMD + Y",
-						"CTRL/CMD + Z"
-					],
-					"default": "CTRL/CMD + H",
-					"description": "The keybinding for the keyboard shortcut that scrolls the Git Graph View to be centered on the commit referenced by HEAD."
-				},
-				"git-graph.keyboardShortcut.scrollToStash": {
-					"type": "string",
-					"enum": [
-						"CTRL/CMD + A",
-						"CTRL/CMD + B",
-						"CTRL/CMD + C",
-						"CTRL/CMD + D",
-						"CTRL/CMD + E",
-						"CTRL/CMD + F",
-						"CTRL/CMD + G",
-						"CTRL/CMD + H",
-						"CTRL/CMD + I",
-						"CTRL/CMD + J",
-						"CTRL/CMD + K",
-						"CTRL/CMD + L",
-						"CTRL/CMD + M",
-						"CTRL/CMD + N",
-						"CTRL/CMD + O",
-						"CTRL/CMD + P",
-						"CTRL/CMD + Q",
-						"CTRL/CMD + R",
-						"CTRL/CMD + S",
-						"CTRL/CMD + T",
-						"CTRL/CMD + U",
-						"CTRL/CMD + V",
-						"CTRL/CMD + W",
-						"CTRL/CMD + X",
-						"CTRL/CMD + Y",
-						"CTRL/CMD + Z"
-					],
-					"default": "CTRL/CMD + S",
-					"description": "The keybinding for the keyboard shortcut that scrolls the Git Graph View to the first (or next) stash in the loaded commits. The Shift Key Modifier can be applied to this keybinding to scroll the Git Graph View to the last (or previous) stash in the loaded commits."
-				},
-				"git-graph.markdown": {
-					"type": "boolean",
-					"default": true,
-					"description": "Parse and render a frequently used subset of inline Markdown formatting rules in commit messages and tag details (bold, italics, bold & italics, and inline code blocks)."
-				},
-				"git-graph.maxDepthOfRepoSearch": {
-					"type": "number",
-					"default": 0,
-					"description": "Specifies the maximum depth of subfolders to search when discovering repositories in the workspace. Note: Sub-repos are not automatically detected when searching subfolders, however they can be manually added by running the command \"Git Graph: Add Git Repository\" in the Command Palette."
-				},
-				"git-graph.openNewTabEditorGroup": {
-					"type": "string",
-					"enum": [
-						"Active",
-						"Beside",
-						"One",
-						"Two",
-						"Three",
-						"Four",
-						"Five",
-						"Six",
-						"Seven",
-						"Eight",
-						"Nine"
-					],
-					"enumDescriptions": [
-						"Open the new tab in the Active Editor Group.",
-						"Open the new tab beside the Active Editor Group.",
-						"Open the new tab in the First Editor Group.",
-						"Open the new tab in the Second Editor Group.",
-						"Open the new tab in the Third Editor Group.",
-						"Open the new tab in the Fourth Editor Group.",
-						"Open the new tab in the Fifth Editor Group.",
-						"Open the new tab in the Sixth Editor Group.",
-						"Open the new tab in the Seventh Editor Group.",
-						"Open the new tab in the Eighth Editor Group.",
-						"Open the new tab in the Ninth Editor Group."
-					],
-					"default": "Active",
-					"description": "Specifies the Editor Group where Git Graph should open new tabs, when performing the following actions from the Git Graph View: Viewing the Visual Studio Code Diff View, Opening a File, Viewing a File at a Specific Revision."
-				},
-				"git-graph.openToTheRepoOfTheActiveTextEditorDocument": {
-					"type": "boolean",
-					"default": false,
-					"description": "Open the Git Graph View to the repository containing the active Text Editor document."
-				},
-				"git-graph.referenceLabels.alignment": {
-					"type": "string",
-					"enum": [
-						"Normal",
-						"Branches (on the left) & Tags (on the right)",
-						"Branches (aligned to the graph) & Tags (on the right)"
-					],
-					"enumDescriptions": [
-						"Show branch & tag labels on the left of the commit message in the 'Description' column.",
-						"Show branch labels on the left of the commit message in the 'Description' column, and tag labels on the right.",
-						"Show branch labels aligned to the graph in the 'Graph' column, and tag labels on the right in the 'Description' column."
-					],
-					"default": "Normal",
-					"description": "Specifies how branch and tag reference labels are aligned for each commit."
-				},
-				"git-graph.referenceLabels.combineLocalAndRemoteBranchLabels": {
-					"type": "boolean",
-					"default": true,
-					"description": "Combine local and remote branch labels if they refer to the same branch, and are on the same commit."
-				},
-				"git-graph.repository.commits.fetchAvatars": {
-					"type": "boolean",
-					"default": false,
-					"description": "Fetch avatars of commit authors and committers. By enabling this setting, you consent to commit author and committer email addresses being sent GitHub, GitLab or Gravatar, depending on the repositories remote origin."
-				},
-				"git-graph.repository.commits.fetchCICDs": {
-					"type": "boolean",
-					"default": true,
-					"description": "Fetch CI/CD status of commit. By enabling this setting, you consent to Access Token being sent GitHub or GitLab, depending on the repositories and user configuration."
-				},
-				"git-graph.repository.commits.initialLoad": {
-					"type": "number",
-					"default": 300,
-					"description": "Specifies the number of commits to initially load."
-				},
-				"git-graph.repository.commits.loadMore": {
-					"type": "number",
-					"default": 100,
-					"description": "Specifies the number of additional commits to load when the \"Load More Commits\" button is pressed, or more commits are automatically loaded."
-				},
-				"git-graph.repository.commits.loadMoreAutomatically": {
-					"type": "boolean",
-					"default": true,
-					"description": "When the view has been scrolled to the bottom, automatically load more commits if they exist (instead of having to press the \"Load More Commits\" button)."
-				},
-				"git-graph.repository.commits.mute.commitsThatAreNotAncestorsOfHead": {
-					"type": "boolean",
-					"default": false,
-					"description": "Display commits that aren't ancestors of the checked-out branch / commit with a muted text color. Muting will only occur if the commit referenced by HEAD is within the loaded commits on the Git Graph View."
-				},
-				"git-graph.repository.commits.mute.mergeCommits": {
-					"type": "boolean",
-					"default": true,
-					"description": "Display merge commits with a muted text color."
-				},
-				"git-graph.repository.commits.order": {
-					"type": "string",
-					"enum": [
-						"date",
-						"author-date",
-						"topo"
-					],
-					"enumDescriptions": [
-						"Show commits in the commit timestamp order.",
-						"Show commits in the author timestamp order.",
-						"Avoid showing commits on multiple lines of history intermixed."
-					],
-					"default": "date",
-					"markdownDescription": "Specifies the order of commits on the Git Graph View. See [git log](https://git-scm.com/docs/git-log#_commit_ordering) for more information on each order option. This can be overridden per repository via the Git Graph View's Column Header Context Menu."
-				},
-				"git-graph.repository.commits.showSignatureStatus": {
-					"type": "boolean",
-					"default": false,
-					"description": "Show the commit's signature status to the right of the Committer in the Commit Details View (only for signed commits). Hovering over the signature icon displays a tooltip with the signature details. Requires Git (>= 2.4.0) & GPG (or equivalent) to be installed on the same machine that is running Visual Studio Code."
-				},
-				"git-graph.repository.fetchAndPrune": {
-					"type": "boolean",
-					"default": false,
-					"description": "Before fetching from remote(s) using the Fetch button on the Git Graph View Control Bar, remove any remote-tracking references that no longer exist on the remote(s)."
-				},
-				"git-graph.repository.fetchAndPruneTags": {
-					"type": "boolean",
-					"default": false,
-					"description": "Before fetching from remote(s) using the Fetch button on the Git Graph View Control Bar, remove any local tags that no longer exist on the remote(s). Requires Git >= 2.17.0, and the \"Repository: Fetch And Prune\" setting to be enabled. Caution: If you work in repositories that have multiple remotes, it is not recommended to use this setting (instead you can prune tags for a specific remote via \"Fetch Remote\" Dialog from the Repository Settings Widget on the Git Graph View)."
-				},
-				"git-graph.repository.includeCommitsMentionedByReflogs": {
-					"type": "boolean",
-					"default": false,
-					"description": "Include commits only mentioned by reflogs in the Git Graph View (only applies when showing all branches). This can be overridden per repository in the Git Graph View's Repository Settings Widget."
-				},
-				"git-graph.repository.onLoad.scrollToHead": {
-					"type": "boolean",
-					"default": false,
-					"description": "Automatically scroll the Git Graph View to be centered on the commit referenced by HEAD. This will only occur if the commit referenced by HEAD is within the loaded commits on the Git Graph View."
-				},
-				"git-graph.repository.onLoad.showCheckedOutBranch": {
-					"type": "boolean",
-					"default": false,
-					"description": "Show the checked out branch when a repository is loaded in the Git Graph View. This setting can be used in conjunction with \"Repository > On Load: Show Specific Branches\". Default: false (show all branches)"
-				},
-				"git-graph.repository.onLoad.showSpecificBranches": {
-					"type": "array",
-					"items": {
-						"type": "string",
-						"description": "A local branch name (e.g. \"master\"), a remote-tracking branch name prefixed with \"remotes/\" (e.g. \"remotes/origin/master\"), or a glob pattern defined in git-graph.customBranchGlobPatterns prefixed with \"--glob=\" (e.g. \"--glob=heads/feature/*\")."
-					},
-					"default": [],
-					"markdownDescription": "Show specific branches when a repository is loaded in the Git Graph View. Branches can be specified as follows: A local branch name (e.g. `master`), a remote-tracking branch name prefixed with \"remotes/\" (e.g. `remotes/origin/master`), or a glob pattern defined in `git-graph.customBranchGlobPatterns` prefixed with \"--glob=\" (e.g. `--glob=heads/feature/*`). This setting can be used in conjunction with \"Repository > On Load: Show Checked Out Branch\". Default: [] (show all branches)"
-				},
-				"git-graph.repository.onlyFollowFirstParent": {
-					"type": "boolean",
-					"default": false,
-					"markdownDescription": "Only follow the first parent of commits when discovering the commits to load in the Git Graph View. See [--first-parent](https://git-scm.com/docs/git-log#Documentation/git-log.txt---first-parent) to find out more about this setting. This can be overridden per repository in the Git Graph View's Repository Settings Widget."
-				},
-				"git-graph.repository.showCommitsOnlyReferencedByTags": {
-					"type": "boolean",
-					"default": true,
-					"description": "Show Commits that are only referenced by tags in Git Graph."
-				},
-				"git-graph.repository.showRemoteBranches": {
-					"type": "boolean",
-					"default": true,
-					"description": "Show Remote Branches in Git Graph by default. This can be overridden per repository from the Git Graph View's Control Bar."
-				},
-				"git-graph.repository.showRemoteHeads": {
-					"type": "boolean",
-					"default": true,
-					"description": "Show Remote HEAD Symbolic References in Git Graph (e.g. \"origin/HEAD\")."
-				},
-				"git-graph.repository.showStashes": {
-					"type": "boolean",
-					"default": true,
-					"description": "Show Stashes in Git Graph by default. This can be overridden per repository in the Git Graph View's Repository Settings Widget."
-				},
-				"git-graph.repository.showTags": {
-					"type": "boolean",
-					"default": true,
-					"description": "Show Tags in Git Graph by default. This can be overridden per repository in the Git Graph View's Repository Settings Widget."
-				},
-				"git-graph.repository.showUncommittedChanges": {
-					"type": "boolean",
-					"default": true,
-					"description": "Show uncommitted changes. If you work on large repositories, disabling this setting can reduce the load time of the Git Graph View."
-				},
-				"git-graph.repository.showUntrackedFiles": {
-					"type": "boolean",
-					"default": true,
-					"description": "Show untracked files when viewing the uncommitted changes. If you work on large repositories, disabling this setting can reduce the load time of the Git Graph View."
-				},
-				"git-graph.repository.sign.commits": {
-					"type": "boolean",
-					"default": false,
-					"description": "Enables commit signing with GPG or X.509."
-				},
-				"git-graph.repository.sign.tags": {
-					"type": "boolean",
-					"default": false,
-					"description": "Enables tag signing with GPG or X.509."
-				},
-				"git-graph.repository.useMailmap": {
-					"type": "boolean",
-					"default": false,
-					"markdownDescription": "Respect [.mailmap](https://git-scm.com/docs/git-check-mailmap#_mapping_authors) files when displaying author & committer names and email addresses."
-				},
-				"git-graph.repositoryDropdownOrder": {
-					"type": "string",
-					"enum": [
-						"Full Path",
-						"Name"
-					],
-					"enumDescriptions": [
-						"Sort repositories alphabetically by the full path of the repository.",
-						"Sort repositories alphabetically by the name of the repository."
-					],
-					"default": "Full Path",
-					"description": "Specifies the order that repositories are sorted in the repository dropdown on the Git Graph View (only visible when more than one repository exists in the current Visual Studio Code Workspace)."
-				},
-				"git-graph.retainContextWhenHidden": {
-					"type": "boolean",
-					"default": true,
-					"description": "Specifies if the Git Graph View's Visual Studio Code context is kept when the panel is no longer visible (e.g. moved to background tab). Enabling this setting will make Git Graph load significantly faster when switching back to the Git Graph tab, however has a higher memory overhead."
-				},
-				"git-graph.showStatusBarItem": {
-					"type": "boolean",
-					"default": true,
-					"description": "Show a Status Bar Item that opens the Git Graph View when clicked."
-				},
-				"git-graph.sourceCodeProviderIntegrationLocation": {
-					"type": "string",
-					"enum": [
-						"Inline",
-						"More Actions"
-					],
-					"enumDescriptions": [
-						"Show the 'View Git Graph' action on the title of SCM Providers",
-						"Show the 'View Git Graph' action in the 'More Actions...' menu on the title of SCM Providers"
-					],
-					"default": "Inline",
-					"description": "Specifies where the \"View Git Graph\" action appears on the title of SCM Providers."
-				},
-				"git-graph.tabIconColourTheme": {
-					"type": "string",
-					"enum": [
-						"colour",
-						"grey"
-					],
-					"enumDescriptions": [
-						"Show a colour icon which suits most Visual Studio Code colour themes",
-						"Show a grey icon which suits Visual Studio Code colour themes that are predominantly grayscale"
-					],
-					"default": "colour",
-					"description": "Specifies the colour theme of the icon displayed on the Git Graph tab."
-				},
-				"git-graph.autoCenterCommitDetailsView": {
-					"type": "boolean",
-					"default": true,
-					"description": "Automatically center the commit details view when it is opened.",
-					"deprecationMessage": "Depreciated: This setting has been renamed to git-graph.commitDetailsView.autoCenter",
-					"markdownDeprecationMessage": "Depreciated: This setting has been renamed to `#git-graph.commitDetailsView.autoCenter#`"
-				},
-				"git-graph.combineLocalAndRemoteBranchLabels": {
-					"type": "boolean",
-					"default": true,
-					"description": "Combine local and remote branch labels if they refer to the same branch, and are on the same commit.",
-					"deprecationMessage": "Depreciated: This setting has been renamed to git-graph.referenceLabels.combineLocalAndRemoteBranchLabels",
-					"markdownDeprecationMessage": "Depreciated: This setting has been renamed to `#git-graph.referenceLabels.combineLocalAndRemoteBranchLabels#`"
-				},
-				"git-graph.commitDetailsViewFileTreeCompactFolders": {
-					"type": "boolean",
-					"default": true,
-					"description": "Render the File Tree in the Commit Details / Comparison View in a compacted form, such that folders with a single child folder are compressed into a single combined folder element.",
-					"deprecationMessage": "Depreciated: This setting has been renamed to git-graph.commitDetailsView.fileView.fileTree.compactFolders",
-					"markdownDeprecationMessage": "Depreciated: This setting has been renamed to `#git-graph.commitDetailsView.fileView.fileTree.compactFolders#`"
-				},
-				"git-graph.commitDetailsViewLocation": {
-					"type": "string",
-					"enum": [
-						"Inline",
-						"Docked to Bottom"
-					],
-					"enumDescriptions": [
-						"Show the Commit Details View inline with the graph",
-						"Show the Commit Details View docked to the bottom of the Git Graph view"
-					],
-					"default": "Inline",
-					"description": "Specifies where the Commit Details View is rendered in the Git Graph view.",
-					"deprecationMessage": "Depreciated: This setting has been renamed to git-graph.commitDetailsView.location",
-					"markdownDeprecationMessage": "Depreciated: This setting has been renamed to `#git-graph.commitDetailsView.location#`"
-				},
-				"git-graph.commitOrdering": {
-					"type": "string",
-					"enum": [
-						"date",
-						"author-date",
-						"topo"
-					],
-					"enumDescriptions": [
-						"Show commits in the commit timestamp order.",
-						"Show commits in the author timestamp order.",
-						"Avoid showing commits on multiple lines of history intermixed."
-					],
-					"default": "date",
-					"markdownDescription": "Specifies the order of commits on the Git Graph view. See [git log](https://git-scm.com/docs/git-log#_commit_ordering) for more information on each order option.",
-					"deprecationMessage": "Depreciated: This setting has been renamed to git-graph.repository.commits.order",
-					"markdownDeprecationMessage": "Depreciated: This setting has been renamed to `#git-graph.repository.commits.order#`"
-				},
-				"git-graph.dateFormat": {
-					"type": "string",
-					"enum": [
-						"Date & Time",
-						"Date Only",
-						"ISO Date & Time",
-						"ISO Date Only",
-						"Relative"
-					],
-					"enumDescriptions": [
-						"Show the date and time, for example \"24 Mar 2019 21:34\"",
-						"Show the date only, for example \"24 Mar 2019\"",
-						"Show the ISO date and time, for example \"2019-03-24 21:34\"",
-						"Show the ISO date only, for example \"2019-03-24\"",
-						"Show relative times, for example \"5 minutes ago\""
-					],
-					"default": "Date & Time",
-					"description": "Specifies the date format to be used in the \"Date\" column on the Git Graph View.",
-					"deprecationMessage": "Depreciated: This setting has been renamed to git-graph.date.format",
-					"markdownDeprecationMessage": "Depreciated: This setting has been renamed to `#git-graph.date.format#`"
-				},
-				"git-graph.dateType": {
-					"type": "string",
-					"enum": [
-						"Author Date",
-						"Commit Date"
-					],
-					"enumDescriptions": [
-						"Use the author date of a commit",
-						"Use the committer date of a commit"
-					],
-					"default": "Author Date",
-					"description": "Specifies the date type to be displayed in the \"Date\" column on the Git Graph View.",
-					"deprecationMessage": "Depreciated: This setting has been renamed to git-graph.date.type",
-					"markdownDeprecationMessage": "Depreciated: This setting has been renamed to `#git-graph.date.type#`"
-				},
-				"git-graph.defaultFileViewType": {
-					"type": "string",
-					"enum": [
-						"File Tree",
-						"File List"
-					],
-					"enumDescriptions": [
-						"Display files in a tree structure",
-						"Display files in a list (useful for repositories with deep folder structures)"
-					],
-					"default": "File Tree",
-					"description": "Sets the default type of File View used in the Commit Details / Comparison Views. This can be overridden per repository using the controls on the right side of the Commit Details / Comparison Views.",
-					"deprecationMessage": "Depreciated: This setting has been renamed to git-graph.commitDetailsView.fileView.type",
-					"markdownDeprecationMessage": "Depreciated: This setting has been renamed to `#git-graph.commitDetailsView.fileView.type#`"
-				},
-				"git-graph.fetchAndPrune": {
-					"type": "boolean",
-					"default": false,
-					"description": "Before fetching from remote(s) using the Fetch button on the Git Graph View Control Bar, remove any remote-tracking references that no longer exist on the remote(s).",
-					"deprecationMessage": "Depreciated: This setting has been renamed to git-graph.repository.fetchAndPrune",
-					"markdownDeprecationMessage": "Depreciated: This setting has been renamed to `#git-graph.repository.fetchAndPrune#`"
-				},
-				"git-graph.fetchAvatars": {
-					"type": "boolean",
-					"default": false,
-					"description": "Fetch avatars of commit authors and committers. By enabling this setting, you consent to commit author and committer email addresses being sent GitHub, GitLab or Gravatar, depending on the repositories remote origin.",
-					"deprecationMessage": "Depreciated: This setting has been renamed to git-graph.repository.commits.fetchAvatars",
-					"markdownDeprecationMessage": "Depreciated: This setting has been renamed to `#git-graph.repository.commits.fetchAvatars#`"
-				},
-				"git-graph.fetchCICDs": {
-					"type": "boolean",
-					"default": true,
-					"description": "Fetch CI/CD status of commit. By enabling this setting, you consent to Access Token being sent GitHub or GitLab, depending on the repositories and user configuration.",
-					"deprecationMessage": "Depreciated: This setting has been renamed to git-graph.repository.commits.fetchCICDs",
-					"markdownDeprecationMessage": "Depreciated: This setting has been renamed to `#git-graph.repository.commits.fetchCICDs#`"
-				},
-				"git-graph.graphColours": {
-					"type": "array",
-					"items": {
-						"type": "string",
-						"description": "Colour (HEX or RGB)",
-						"pattern": "^\\s*(#[0-9a-fA-F]{6}|#[0-9a-fA-F]{8}|rgb[a]?\\s*\\(\\d{1,3},\\s*\\d{1,3},\\s*\\d{1,3}\\))\\s*$"
-					},
-					"default": [
-						"#0085d9",
-						"#d9008f",
-						"#00d90a",
-						"#d98500",
-						"#a300d9",
-						"#ff0000",
-						"#00d9cc",
-						"#e138e8",
-						"#85d900",
-						"#dc5b23",
-						"#6f24d6",
-						"#ffcc00"
-					],
-					"description": "Specifies the colours used on the graph.",
-					"deprecationMessage": "Depreciated: This setting has been renamed to git-graph.graph.colours",
-					"markdownDeprecationMessage": "Depreciated: This setting has been renamed to `#git-graph.graph.colours#`"
-				},
-				"git-graph.graphStyle": {
-					"type": "string",
-					"enum": [
-						"rounded",
-						"angular"
-					],
-					"enumDescriptions": [
-						"Use smooth curves when transitioning between branches on the graph",
-						"Use angular lines when transitioning between branches on the graph"
-					],
-					"default": "rounded",
-					"description": "Specifies the style of the graph.",
-					"deprecationMessage": "Depreciated: This setting has been renamed to git-graph.graph.style",
-					"markdownDeprecationMessage": "Depreciated: This setting has been renamed to `#git-graph.graph.style#`"
-				},
-				"git-graph.includeCommitsMentionedByReflogs": {
-					"type": "boolean",
-					"default": false,
-					"description": "Include commits only mentioned by reflogs in the Git Graph View (only applies when showing all branches). This can be overridden per repository in the Git Graph View's Repository Settings Widget.",
-					"deprecationMessage": "Depreciated: This setting has been renamed to git-graph.repository.includeCommitsMentionedByReflogs",
-					"markdownDeprecationMessage": "Depreciated: This setting has been renamed to `#git-graph.repository.includeCommitsMentionedByReflogs#`"
-				},
-				"git-graph.initialLoadCommits": {
-					"type": "number",
-					"default": 300,
-					"description": "Specifies the number of commits to initially load.",
-					"deprecationMessage": "Depreciated: This setting has been renamed to git-graph.repository.commits.initialLoad",
-					"markdownDeprecationMessage": "Depreciated: This setting has been renamed to `#git-graph.repository.commits.initialLoad#`"
-				},
-				"git-graph.loadMoreCommits": {
-					"type": "number",
-					"default": 100,
-					"description": "Specifies the number of additional commits to load when the \"Load More Commits\" button is pressed, or more commits are automatically loaded.",
-					"deprecationMessage": "Depreciated: This setting has been renamed to git-graph.repository.commits.loadMore",
-					"markdownDeprecationMessage": "Depreciated: This setting has been renamed to `#git-graph.repository.commits.loadMore#`"
-				},
-				"git-graph.loadMoreCommitsAutomatically": {
-					"type": "boolean",
-					"default": true,
-					"description": "When the view has been scrolled to the bottom, automatically load more commits if they exist (instead of having to press the \"Load More Commits\" button).",
-					"deprecationMessage": "Depreciated: This setting has been renamed to git-graph.repository.commits.loadMoreAutomatically",
-					"markdownDeprecationMessage": "Depreciated: This setting has been renamed to `#git-graph.repository.commits.loadMoreAutomatically#`"
-				},
-				"git-graph.muteCommitsThatAreNotAncestorsOfHead": {
-					"type": "boolean",
-					"default": false,
-					"description": "Display commits that aren't ancestors of the checked-out branch / commit with a muted text color. Muting will only occur if the commit referenced by HEAD is within the loaded commits on the Git Graph View.",
-					"deprecationMessage": "Depreciated: This setting has been renamed to git-graph.repository.commits.mute.commitsThatAreNotAncestorsOfHead",
-					"markdownDeprecationMessage": "Depreciated: This setting has been renamed to `#git-graph.repository.commits.mute.commitsThatAreNotAncestorsOfHead#`"
-				},
-				"git-graph.muteMergeCommits": {
-					"type": "boolean",
-					"default": true,
-					"description": "Display merge commits with a muted text color.",
-					"deprecationMessage": "Depreciated: This setting has been renamed to git-graph.repository.commits.mute.mergeCommits",
-					"markdownDeprecationMessage": "Depreciated: This setting has been renamed to `#git-graph.repository.commits.mute.mergeCommits#`"
-				},
-				"git-graph.onlyFollowFirstParent": {
-					"type": "boolean",
-					"default": false,
-					"markdownDescription": "Only follow the first parent of commits when discovering the commits to load in the Git Graph View. See [--first-parent](https://git-scm.com/docs/git-log#Documentation/git-log.txt---first-parent) to find out more about this setting.",
-					"deprecationMessage": "Depreciated: This setting has been renamed to git-graph.repository.onlyFollowFirstParent",
-					"markdownDeprecationMessage": "Depreciated: This setting has been renamed to `#git-graph.repository.onlyFollowFirstParent#`"
-				},
-				"git-graph.openDiffTabLocation": {
-					"type": "string",
-					"enum": [
-						"Active",
-						"Beside",
-						"One",
-						"Two",
-						"Three",
-						"Four",
-						"Five",
-						"Six",
-						"Seven",
-						"Eight",
-						"Nine"
-					],
-					"enumDescriptions": [
-						"Open the Visual Studio Code Diff View in the Active Editor Group.",
-						"Open the Visual Studio Code Diff View beside the Active Editor Group.",
-						"Open the Visual Studio Code Diff View in the First Editor Group.",
-						"Open the Visual Studio Code Diff View in the Second Editor Group.",
-						"Open the Visual Studio Code Diff View in the Third Editor Group.",
-						"Open the Visual Studio Code Diff View in the Fourth Editor Group.",
-						"Open the Visual Studio Code Diff View in the Fifth Editor Group.",
-						"Open the Visual Studio Code Diff View in the Sixth Editor Group.",
-						"Open the Visual Studio Code Diff View in the Seventh Editor Group.",
-						"Open the Visual Studio Code Diff View in the Eighth Editor Group.",
-						"Open the Visual Studio Code Diff View in the Ninth Editor Group."
-					],
-					"default": "Active",
-					"description": "Specifies which Editor Group the Visual Studio Code Diff View is opened in.",
-					"deprecationMessage": "Depreciated: This setting has been renamed to git-graph.openNewTabEditorGroup",
-					"markdownDeprecationMessage": "Depreciated: This setting has been renamed to `#git-graph.openNewTabEditorGroup#`"
-				},
-				"git-graph.openRepoToHead": {
-					"type": "boolean",
-					"default": false,
-					"description": "When opening or switching repositories in the Git Graph View, automatically scroll the view to be centered on the commit referenced by HEAD. This will only occur if the commit referenced by HEAD is within the loaded commits on the Git Graph View.",
-					"deprecationMessage": "Depreciated: This setting has been renamed to git-graph.repository.onLoad.scrollToHead",
-					"markdownDeprecationMessage": "Depreciated: This setting has been renamed to `#git-graph.repository.onLoad.scrollToHead#`"
-				},
-				"git-graph.referenceLabelAlignment": {
-					"type": "string",
-					"enum": [
-						"Normal",
-						"Branches (on the left) & Tags (on the right)",
-						"Branches (aligned to the graph) & Tags (on the right)"
-					],
-					"enumDescriptions": [
-						"Show branch & tag labels on the left of the commit message in the 'Description' column.",
-						"Show branch labels on the left of the commit message in the 'Description' column, and tag labels on the right.",
-						"Show branch labels aligned to the graph in the 'Graph' column, and tag labels on the right in the 'Description' column."
-					],
-					"default": "Normal",
-					"description": "Specifies how branch and tag reference labels are aligned for each commit.",
-					"deprecationMessage": "Depreciated: This setting has been renamed to git-graph.referenceLabels.alignment",
-					"markdownDeprecationMessage": "Depreciated: This setting has been renamed to `#git-graph.referenceLabels.alignment#`"
-				},
-				"git-graph.showCommitsOnlyReferencedByTags": {
-					"type": "boolean",
-					"default": true,
-					"description": "Show commits that are only referenced by tags in Git Graph.",
-					"deprecationMessage": "Depreciated: This setting has been renamed to git-graph.repository.showCommitsOnlyReferencedByTags",
-					"markdownDeprecationMessage": "Depreciated: This setting has been renamed to `#git-graph.repository.showCommitsOnlyReferencedByTags#`"
-				},
-				"git-graph.showCurrentBranchByDefault": {
-					"type": "boolean",
-					"default": false,
-					"description": "Show the current branch by default when Git Graph is opened. Default: false (show all branches)",
-					"deprecationMessage": "Depreciated: This setting has been renamed to git-graph.repository.onLoad.showCheckedOutBranch",
-					"markdownDeprecationMessage": "Depreciated: This setting has been renamed to `#git-graph.repository.onLoad.showCheckedOutBranch#`"
-				},
-				"git-graph.showSignatureStatus": {
-					"type": "boolean",
-					"default": false,
-					"description": "Show the commit's signature status to the right of the Committer in the Commit Details View (only for signed commits). Hovering over the signature icon displays a tooltip with the signature details. Requires Git (>= 2.4.0) & GPG (or equivalent) to be installed on the same machine that is running Visual Studio Code.",
-					"deprecationMessage": "Depreciated: This setting has been renamed to git-graph.repository.commits.showSignatureStatus",
-					"markdownDeprecationMessage": "Depreciated: This setting has been renamed to `#git-graph.repository.commits.showSignatureStatus#`"
-				},
-				"git-graph.showTags": {
-					"type": "boolean",
-					"default": true,
-					"description": "Show Tags in Git Graph by default. This can be overridden per repository in the Git Graph View's Repository Settings Widget.",
-					"deprecationMessage": "Depreciated: This setting has been renamed to git-graph.repository.showTags",
-					"markdownDeprecationMessage": "Depreciated: This setting has been renamed to `#git-graph.repository.showTags#`"
-				},
-				"git-graph.showUncommittedChanges": {
-					"type": "boolean",
-					"default": true,
-					"description": "Show uncommitted changes. If you work on large repositories, disabling this setting can reduce the load time of the Git Graph View.",
-					"deprecationMessage": "Depreciated: This setting has been renamed to git-graph.repository.showUncommittedChanges",
-					"markdownDeprecationMessage": "Depreciated: This setting has been renamed to `#git-graph.repository.showUncommittedChanges#`"
-				},
-				"git-graph.showUntrackedFiles": {
-					"type": "boolean",
-					"default": true,
-					"description": "Show untracked files when viewing the uncommitted changes. If you work on large repositories, disabling this setting can reduce the load time of the Git Graph View.",
-					"deprecationMessage": "Depreciated: This setting has been renamed to git-graph.repository.showUntrackedFiles",
-					"markdownDeprecationMessage": "Depreciated: This setting has been renamed to `#git-graph.repository.showUntrackedFiles#`"
-				},
-				"git-graph.useMailmap": {
-					"type": "boolean",
-					"default": false,
-					"markdownDescription": "Respect [.mailmap](https://git-scm.com/docs/git-check-mailmap#_mapping_authors) files when displaying author & committer names and email addresses.",
-					"deprecationMessage": "Depreciated: This setting has been renamed to git-graph.repository.useMailmap",
-					"markdownDeprecationMessage": "Depreciated: This setting has been renamed to `#git-graph.repository.useMailmap#`"
-				}
-			}
-		},
-		"menus": {
-			"commandPalette": [
-				{
-					"command": "git-graph.openFile",
-					"when": "isInDiffEditor && resourceScheme == git-graph && git-graph:codiconsSupported"
-				}
-			],
-			"editor/title": [
-				{
-					"command": "git-graph.openFile",
-					"group": "navigation",
-					"when": "isInDiffEditor && resourceScheme == git-graph && git-graph:codiconsSupported"
-				}
-			],
-			"scm/title": [
-				{
-					"when": "scmProvider == git && config.git-graph.sourceCodeProviderIntegrationLocation == 'Inline'",
-					"command": "git-graph.view",
-					"group": "navigation"
-				},
-				{
-					"when": "scmProvider == git && config.git-graph.sourceCodeProviderIntegrationLocation == 'More Actions'",
-					"command": "git-graph.view",
-					"group": "inline"
-				}
-			]
-		}
-	},
-	"scripts": {
-		"vscode:prepublish": "npm run compile",
-		"vscode:uninstall": "node ./out/life-cycle/uninstall.js",
-		"clean": "node ./.vscode/clean.js",
-		"compile": "npm run lint && npm run clean && npm run compile-src && npm run compile-web",
-		"compile-src": "tsc -p ./src && node ./.vscode/package-src.js",
-		"compile-web": "tsc -p ./web && node ./.vscode/package-web.js",
-		"compile-web-debug": "tsc -p ./web && node ./.vscode/package-web.js debug",
-		"lint": "eslint -c .eslintrc.json --ext .ts ./src ./tests ./web",
-		"package": "npm run clean && vsce package",
-		"package-and-install": "npm run package && node ./.vscode/install-package.js",
-		"test": "jest --verbose",
-		"test-and-report-coverage": "jest --verbose --coverage"
-	},
-	"dependencies": {
-		"iconv-lite": "0.5.0"
-	},
-	"devDependencies": {
-		"@types/jest": "26.0.19",
-		"@types/node": "8.10.62",
-		"@types/vscode": "1.38.0",
-		"@typescript-eslint/eslint-plugin": "4.10.0",
-		"@typescript-eslint/parser": "4.10.0",
-		"eslint": "7.15.0",
-		"jest": "26.6.3",
-		"ts-jest": "26.4.4",
-		"typescript": "4.0.2",
-		"uglify-js": "3.10.0"
-	}
-}
-=======
-{
-	"name": "git-graph",
-	"displayName": "Git Graph",
-	"version": "1.29.0",
-	"publisher": "mhutchie",
-	"author": {
-		"name": "Michael Hutchison",
-		"email": "mhutchie@16right.com"
-	},
-	"description": "View a Git Graph of your repository, and perform Git actions from the graph.",
-	"keywords": [
-		"git",
-		"graph",
-		"visualise",
-		"diff",
-		"action"
-	],
-	"categories": [
-		"Other"
-	],
-	"homepage": "https://github.com/mhutchie/vscode-git-graph",
-	"repository": {
-		"type": "git",
-		"url": "https://github.com/mhutchie/vscode-git-graph.git"
-	},
-	"bugs": {
-		"url": "https://github.com/mhutchie/vscode-git-graph/issues"
-	},
-	"qna": "https://github.com/mhutchie/vscode-git-graph/wiki/Support-Resources",
-	"license": "SEE LICENSE IN 'LICENSE'",
-	"icon": "resources/icon.png",
-	"engines": {
-		"vscode": "^1.38.0"
-	},
-	"extensionKind": [
-		"workspace"
-	],
-	"activationEvents": [
-		"*"
-	],
-	"main": "./out/extension.js",
-	"contributes": {
-		"commands": [
-			{
-				"category": "Git Graph",
-				"command": "git-graph.view",
-				"title": "View Git Graph (git log)",
-				"icon": {
-					"light": "resources/cmd-icon-light.svg",
-					"dark": "resources/cmd-icon-dark.svg"
-				}
-			},
-			{
-				"category": "Git Graph",
-				"command": "git-graph.addGitRepository",
-				"title": "Add Git Repository..."
-			},
-			{
-				"category": "Git Graph",
-				"command": "git-graph.clearAvatarCache",
-				"title": "Clear Avatar Cache"
-			},
-			{
-				"category": "Git Graph",
-				"command": "git-graph.endAllWorkspaceCodeReviews",
-				"title": "End All Code Reviews in Workspace"
-			},
-			{
-				"category": "Git Graph",
-				"command": "git-graph.endSpecificWorkspaceCodeReview",
-				"title": "End a specific Code Review in Workspace..."
-			},
-			{
-				"category": "Git Graph",
-				"command": "git-graph.fetch",
-				"title": "Fetch from Remote(s)"
-			},
-			{
-				"category": "Git Graph",
-				"command": "git-graph.removeGitRepository",
-				"title": "Remove Git Repository..."
-			},
-			{
-				"category": "Git Graph",
-				"command": "git-graph.resumeWorkspaceCodeReview",
-				"title": "Resume a specific Code Review in Workspace..."
-			},
-			{
-				"category": "Git Graph",
-				"command": "git-graph.version",
-				"title": "Get Version Information"
-			},
-			{
-				"category": "Git Graph",
-				"command": "git-graph.openFile",
-				"title": "Open File",
-				"icon": "$(go-to-file)",
-				"enablement": "isInDiffEditor && resourceScheme == git-graph && git-graph:codiconsSupported"
-			}
-		],
-		"configuration": {
-			"type": "object",
-			"title": "Git Graph",
-			"properties": {
-				"git-graph.commitDetailsView.autoCenter": {
-					"type": "boolean",
-					"default": true,
-					"description": "Automatically center the Commit Details View when it is opened."
-				},
-				"git-graph.commitDetailsView.fileView.fileTree.compactFolders": {
-					"type": "boolean",
-					"default": true,
-					"description": "Render the File Tree in the Commit Details View in a compacted form, such that folders with a single child folder are compressed into a single combined folder element."
-				},
-				"git-graph.commitDetailsView.fileView.type": {
-					"type": "string",
-					"enum": [
-						"File Tree",
-						"File List"
-					],
-					"enumDescriptions": [
-						"Display files in a tree structure.",
-						"Display files in a list (useful for repositories with deep folder structures)."
-					],
-					"default": "File Tree",
-					"description": "Sets the default type of File View used in the Commit Details View. This can be overridden per repository using the controls on the right side of the Commit Details View."
-				},
-				"git-graph.commitDetailsView.location": {
-					"type": "string",
-					"enum": [
-						"Inline",
-						"Docked to Bottom"
-					],
-					"enumDescriptions": [
-						"Show the Commit Details View inline with the graph & commits.",
-						"Show the Commit Details View docked to the bottom of the Git Graph View."
-					],
-					"default": "Inline",
-					"description": "Specifies where the Commit Details View is rendered in the Git Graph View."
-				},
-				"git-graph.contextMenuActionsVisibility": {
-					"type": "object",
-					"default": {},
-					"properties": {
-						"branch": {
-							"type": "object",
-							"properties": {
-								"checkout": {
-									"type": "boolean",
-									"title": "Checkout Branch"
-								},
-								"rename": {
-									"type": "boolean",
-									"title": "Rename Branch..."
-								},
-								"delete": {
-									"type": "boolean",
-									"title": "Delete Branch..."
-								},
-								"merge": {
-									"type": "boolean",
-									"title": "Merge into current branch..."
-								},
-								"rebase": {
-									"type": "boolean",
-									"title": "Rebase current branch on Branch..."
-								},
-								"push": {
-									"type": "boolean",
-									"title": "Push Branch..."
-								},
-								"createPullRequest": {
-									"type": "boolean",
-									"title": "Create Pull Request..."
-								},
-								"createArchive": {
-									"type": "boolean",
-									"title": "Create Archive"
-								},
-								"selectInBranchesDropdown": {
-									"type": "boolean",
-									"title": "Select in Branches Dropdown"
-								},
-								"unselectInBranchesDropdown": {
-									"type": "boolean",
-									"title": "Unselect in Branches Dropdown"
-								},
-								"copyName": {
-									"type": "boolean",
-									"title": "Copy Branch Name to Clipboard"
-								}
-							}
-						},
-						"commit": {
-							"type": "object",
-							"properties": {
-								"addTag": {
-									"type": "boolean",
-									"title": "Add Tag..."
-								},
-								"createBranch": {
-									"type": "boolean",
-									"title": "Create Branch..."
-								},
-								"checkout": {
-									"type": "boolean",
-									"title": "Checkout..."
-								},
-								"cherrypick": {
-									"type": "boolean",
-									"title": "Cherry Pick..."
-								},
-								"revert": {
-									"type": "boolean",
-									"title": "Revert..."
-								},
-								"drop": {
-									"type": "boolean",
-									"title": "Drop..."
-								},
-								"merge": {
-									"type": "boolean",
-									"title": "Merge into current branch..."
-								},
-								"rebase": {
-									"type": "boolean",
-									"title": "Rebase current branch on this Commit..."
-								},
-								"reset": {
-									"type": "boolean",
-									"title": "Reset current branch to this Commit..."
-								},
-								"copyHash": {
-									"type": "boolean",
-									"title": "Copy Commit Hash to Clipboard"
-								},
-								"copySubject": {
-									"type": "boolean",
-									"title": "Copy Commit Subject to Clipboard"
-								}
-							}
-						},
-						"remoteBranch": {
-							"type": "object",
-							"properties": {
-								"checkout": {
-									"type": "boolean",
-									"title": "Checkout Branch..."
-								},
-								"delete": {
-									"type": "boolean",
-									"title": "Delete Remote Branch..."
-								},
-								"fetch": {
-									"type": "boolean",
-									"title": "Fetch into local branch..."
-								},
-								"merge": {
-									"type": "boolean",
-									"title": "Merge into current branch..."
-								},
-								"pull": {
-									"type": "boolean",
-									"title": "Pull into current branch..."
-								},
-								"createPullRequest": {
-									"type": "boolean",
-									"title": "Create Pull Request"
-								},
-								"createArchive": {
-									"type": "boolean",
-									"title": "Create Archive"
-								},
-								"selectInBranchesDropdown": {
-									"type": "boolean",
-									"title": "Select in Branches Dropdown"
-								},
-								"unselectInBranchesDropdown": {
-									"type": "boolean",
-									"title": "Unselect in Branches Dropdown"
-								},
-								"copyName": {
-									"type": "boolean",
-									"title": "Copy Branch Name to Clipboard"
-								}
-							}
-						},
-						"stash": {
-							"type": "object",
-							"properties": {
-								"apply": {
-									"type": "boolean",
-									"title": "Apply Stash..."
-								},
-								"createBranch": {
-									"type": "boolean",
-									"title": "Create Branch from Stash..."
-								},
-								"pop": {
-									"type": "boolean",
-									"title": "Pop Stash..."
-								},
-								"drop": {
-									"type": "boolean",
-									"title": "Drop Stash..."
-								},
-								"copyName": {
-									"type": "boolean",
-									"title": "Copy Stash Name to Clipboard"
-								},
-								"copyHash": {
-									"type": "boolean",
-									"title": "Copy Stash Hash to Clipboard"
-								}
-							}
-						},
-						"tag": {
-							"type": "object",
-							"properties": {
-								"viewDetails": {
-									"type": "boolean",
-									"title": "View Details"
-								},
-								"delete": {
-									"type": "boolean",
-									"title": "Delete Tag..."
-								},
-								"push": {
-									"type": "boolean",
-									"title": "Push Tag..."
-								},
-								"createArchive": {
-									"type": "boolean",
-									"title": "Create Archive"
-								},
-								"copyName": {
-									"type": "boolean",
-									"title": "Copy Tag Name to Clipboard"
-								}
-							}
-						},
-						"uncommittedChanges": {
-							"type": "object",
-							"properties": {
-								"stash": {
-									"type": "boolean",
-									"title": "Stash uncommitted changes..."
-								},
-								"reset": {
-									"type": "boolean",
-									"title": "Reset uncommitted changes..."
-								},
-								"clean": {
-									"type": "boolean",
-									"title": "Clean untracked files..."
-								},
-								"openSourceControlView": {
-									"type": "boolean",
-									"title": "Open Source Control View"
-								}
-							}
-						}
-					},
-					"markdownDescription": "Customise which context menu actions are visible. For example, if you want to hide the rebase action from the branch context menu, a suitable value for this setting is `{ \"branch\": { \"rebase\": false } }`. For more information of how to configure this setting, view the documentation [here](https://github.com/mhutchie/vscode-git-graph/wiki/Extension-Settings#context-menu-actions-visibility)."
-				},
-				"git-graph.customBranchGlobPatterns": {
-					"type": "array",
-					"items": {
-						"type": "object",
-						"title": "Branch Glob Pattern",
-						"required": [
-							"name",
-							"glob"
-						],
-						"properties": {
-							"name": {
-								"type": "string",
-								"title": "Name of pattern",
-								"description": "Name used to reference the pattern in the 'Branches' dropdown"
-							},
-							"glob": {
-								"type": "string",
-								"title": "Glob pattern",
-								"description": "The Glob Pattern <glob-pattern>, as used in 'git log --glob=<glob-pattern>'. For example: heads/feature/*"
-							}
-						}
-					},
-					"default": [],
-					"description": "An array of Custom Branch Glob Patterns to be shown in the 'Branches' dropdown. Example: [{\"name\": \"Feature Requests\", \"glob\": \"heads/feature/*\"}]"
-				},
-				"git-graph.customEmojiShortcodeMappings": {
-					"type": "array",
-					"items": {
-						"type": "object",
-						"title": "Custom Emoji Shortcode Mapping",
-						"required": [
-							"shortcode",
-							"emoji"
-						],
-						"properties": {
-							"shortcode": {
-								"type": "string",
-								"title": "Emoji Shortcode",
-								"description": "Emoji Shortcode (e.g. \":sparkles:\")"
-							},
-							"emoji": {
-								"type": "string",
-								"title": "Emoji",
-								"description": "Emoji (e.g. \"✨\")"
-							}
-						}
-					},
-					"default": [],
-					"description": "An array of custom Emoji Shortcode mappings. Example: [{\"shortcode\": \":sparkles:\", \"emoji\":\"✨\"}]"
-				},
-				"git-graph.customPullRequestProviders": {
-					"type": "array",
-					"items": {
-						"type": "object",
-						"title": "Pull Request Provider",
-						"required": [
-							"name",
-							"templateUrl"
-						],
-						"properties": {
-							"name": {
-								"type": "string",
-								"title": "Name of the Provider",
-								"description": "A unique, identifying, display name for the provider."
-							},
-							"templateUrl": {
-								"type": "string",
-								"title": "Template URL",
-								"markdownDescription": "A template URL that can be used to create a Pull Request, after the $1 - $8 variables have been substituted to construct the final URL. For information on how to configure this setting, see the documentation [here](https://github.com/mhutchie/vscode-git-graph/wiki/Configuring-a-custom-Pull-Request-Provider)."
-							}
-						}
-					},
-					"default": [],
-					"markdownDescription": "An array of custom Pull Request providers that can be used in the \"Pull Request Creation\" Integration. For information on how to configure this setting, see the documentation [here](https://github.com/mhutchie/vscode-git-graph/wiki/Configuring-a-custom-Pull-Request-Provider)."
-				},
-				"git-graph.date.format": {
-					"type": "string",
-					"enum": [
-						"Date & Time",
-						"Date Only",
-						"ISO Date & Time",
-						"ISO Date Only",
-						"Relative"
-					],
-					"enumDescriptions": [
-						"Show the date and time (e.g. \"24 Mar 2019 21:34\")",
-						"Show the date only (e.g. \"24 Mar 2019\")",
-						"Show the ISO date and time (e.g. \"2019-03-24 21:34\")",
-						"Show the ISO date only (e.g. \"2019-03-24\")",
-						"Show relative times (e.g. \"5 minutes ago\")"
-					],
-					"default": "Date & Time",
-					"description": "Specifies the date format to be used in the \"Date\" column on the Git Graph View."
-				},
-				"git-graph.date.type": {
-					"type": "string",
-					"enum": [
-						"Author Date",
-						"Commit Date"
-					],
-					"enumDescriptions": [
-						"Use the author date of a commit.",
-						"Use the committer date of a commit."
-					],
-					"default": "Author Date",
-					"description": "Specifies the date type to be displayed in the \"Date\" column on the Git Graph View."
-				},
-				"git-graph.defaultColumnVisibility": {
-					"type": "object",
-					"properties": {
-						"Date": {
-							"type": "boolean",
-							"title": "Visibility of the Date column"
-						},
-						"Author": {
-							"type": "boolean",
-							"title": "Visibility of the Author column"
-						},
-						"Commit": {
-							"type": "boolean",
-							"title": "Visibility of the Commit column"
-						}
-					},
-					"default": {
-						"Date": true,
-						"Author": true,
-						"Commit": true
-					},
-					"description": "An object specifying the default visibility of the Date, Author & Commit columns. Example: {\"Date\": true, \"Author\": true, \"Commit\": true}"
-				},
-				"git-graph.dialog.addTag.pushToRemote": {
-					"type": "boolean",
-					"default": false,
-					"description": "Default state of the field indicating whether the tag should be pushed to a remote once it is added."
-				},
-				"git-graph.dialog.addTag.type": {
-					"type": "string",
-					"enum": [
-						"Annotated",
-						"Lightweight"
-					],
-					"default": "Annotated",
-					"description": "Default type of the tag being added."
-				},
-				"git-graph.dialog.applyStash.reinstateIndex": {
-					"type": "boolean",
-					"default": false,
-					"description": "Default state of the \"Reinstate Index\" checkbox."
-				},
-				"git-graph.dialog.cherryPick.noCommit": {
-					"type": "boolean",
-					"default": false,
-					"description": "Default state of the \"No Commit\" checkbox."
-				},
-				"git-graph.dialog.cherryPick.recordOrigin": {
-					"type": "boolean",
-					"default": false,
-					"description": "Default state of the \"Record Origin\" checkbox."
-				},
-				"git-graph.dialog.createBranch.checkOut": {
-					"type": "boolean",
-					"default": false,
-					"description": "Default state of the \"Check out\" checkbox."
-				},
-				"git-graph.dialog.deleteBranch.forceDelete": {
-					"type": "boolean",
-					"default": false,
-					"description": "Default state of the \"Force Delete\" checkbox."
-				},
-				"git-graph.dialog.fetchIntoLocalBranch.forceFetch": {
-					"type": "boolean",
-					"default": false,
-					"description": "Default state of the \"Force Fetch\" checkbox."
-				},
-				"git-graph.dialog.fetchRemote.prune": {
-					"type": "boolean",
-					"default": false,
-					"description": "Default state of the \"Prune\" checkbox."
-				},
-				"git-graph.dialog.fetchRemote.pruneTags": {
-					"type": "boolean",
-					"default": false,
-					"description": "Default state of the \"Prune Tags\" checkbox."
-				},
-				"git-graph.dialog.general.referenceInputSpaceSubstitution": {
-					"type": "string",
-					"enum": [
-						"None",
-						"Hyphen",
-						"Underscore"
-					],
-					"enumDescriptions": [
-						"Don't replace spaces.",
-						"Replace space characters with hyphens, for example: \"new branch\" -> \"new-branch\".",
-						"Replace space characters with underscores, for example: \"new branch\" -> \"new_branch\"."
-					],
-					"default": "None",
-					"description": "Specifies a substitution that is automatically performed when space characters are entered or pasted into reference inputs on dialogs (e.g. Create Branch, Add Tag, etc.)."
-				},
-				"git-graph.dialog.merge.noCommit": {
-					"type": "boolean",
-					"default": false,
-					"description": "Default state of the \"No Commit\" checkbox."
-				},
-				"git-graph.dialog.merge.noFastForward": {
-					"type": "boolean",
-					"default": true,
-					"description": "Default state of the \"Create a new commit even if fast-forward is possible\" checkbox."
-				},
-				"git-graph.dialog.merge.squashCommits": {
-					"type": "boolean",
-					"default": false,
-					"description": "Default state of the \"Squash Commits\" checkbox."
-				},
-				"git-graph.dialog.merge.squashMessageFormat": {
-					"type": "string",
-					"enum": [
-						"Default",
-						"Git SQUASH_MSG"
-					],
-					"enumDescriptions": [
-						"Use the squash message generated by Git Graph.",
-						"Use the detailed squash message generated by Git (stored in .git/SQUASH_MSG)."
-					],
-					"default": "Default",
-					"description": "Specifies the message format used for the squashed commit (when the \"Squash Commits\" option is selected)."
-				},
-				"git-graph.dialog.popStash.reinstateIndex": {
-					"type": "boolean",
-					"default": false,
-					"description": "Default state of the \"Reinstate Index\" checkbox."
-				},
-				"git-graph.dialog.pullBranch.noFastForward": {
-					"type": "boolean",
-					"default": false,
-					"description": "Default state of the \"Create a new commit even if fast-forward is possible\" checkbox."
-				},
-				"git-graph.dialog.pullBranch.squashCommits": {
-					"type": "boolean",
-					"default": false,
-					"description": "Default state of the \"Squash Commits\" checkbox."
-				},
-				"git-graph.dialog.pullBranch.squashMessageFormat": {
-					"type": "string",
-					"enum": [
-						"Default",
-						"Git SQUASH_MSG"
-					],
-					"enumDescriptions": [
-						"Use the squash message generated by Git Graph.",
-						"Use the detailed squash message generated by Git (stored in .git/SQUASH_MSG)."
-					],
-					"default": "Default",
-					"description": "Specifies the message format used for the squashed commit (when the \"Squash Commits\" option is selected)."
-				},
-				"git-graph.dialog.rebase.ignoreDate": {
-					"type": "boolean",
-					"default": true,
-					"description": "Default state of the \"Ignore Date (non-interactive rebase only)\" checkbox."
-				},
-				"git-graph.dialog.rebase.launchInteractiveRebase": {
-					"type": "boolean",
-					"default": false,
-					"description": "Default state of the \"Launch Interactive Rebase in new Terminal\" checkbox."
-				},
-				"git-graph.dialog.resetCurrentBranchToCommit.mode": {
-					"type": "string",
-					"enum": [
-						"Soft",
-						"Mixed",
-						"Hard"
-					],
-					"enumDescriptions": [
-						"Soft - Keep all changes, but reset head",
-						"Mixed - Keep working tree, but reset index",
-						"Hard - Discard all changes"
-					],
-					"default": "Mixed",
-					"description": "Default mode to be used for the reset action."
-				},
-				"git-graph.dialog.resetUncommittedChanges.mode": {
-					"type": "string",
-					"enum": [
-						"Mixed",
-						"Hard"
-					],
-					"enumDescriptions": [
-						"Mixed - Keep working tree, but reset index",
-						"Hard - Discard all changes"
-					],
-					"default": "Mixed",
-					"description": "Default mode to be used for the reset action."
-				},
-				"git-graph.dialog.stashUncommittedChanges.includeUntracked": {
-					"type": "boolean",
-					"default": true,
-					"description": "Default state of the \"Include Untracked\" checkbox."
-				},
-				"git-graph.enhancedAccessibility": {
-					"type": "boolean",
-					"default": false,
-					"description": "Visual file change A|M|D|R|U indicators in the Commit Details View for users with colour blindness. In the future, this setting will enable any additional accessibility related features of Git Graph that aren't enabled by default."
-				},
-				"git-graph.fileEncoding": {
-					"type": "string",
-					"default": "utf8",
-					"markdownDescription": "The character set encoding used when retrieving a specific version of repository files (e.g. in the Diff View). A list of all supported encodings can be found [here](https://github.com/ashtuchkin/iconv-lite/wiki/Supported-Encodings).",
-					"scope": "resource"
-				},
-				"git-graph.graph.colours": {
-					"type": "array",
-					"items": {
-						"type": "string",
-						"description": "Colour (HEX or RGB)",
-						"pattern": "^\\s*(#[0-9a-fA-F]{6}|#[0-9a-fA-F]{8}|rgb[a]?\\s*\\(\\d{1,3},\\s*\\d{1,3},\\s*\\d{1,3}\\))\\s*$"
-					},
-					"default": [
-						"#0085d9",
-						"#d9008f",
-						"#00d90a",
-						"#d98500",
-						"#a300d9",
-						"#ff0000",
-						"#00d9cc",
-						"#e138e8",
-						"#85d900",
-						"#dc5b23",
-						"#6f24d6",
-						"#ffcc00"
-					],
-					"description": "Specifies the colours used on the graph."
-				},
-				"git-graph.graph.style": {
-					"type": "string",
-					"enum": [
-						"rounded",
-						"angular"
-					],
-					"enumDescriptions": [
-						"Use smooth curves when transitioning between branches on the graph.",
-						"Use angular lines when transitioning between branches on the graph."
-					],
-					"default": "rounded",
-					"description": "Specifies the style of the graph."
-				},
-				"git-graph.graph.uncommittedChanges": {
-					"type": "string",
-					"enum": [
-						"Open Circle at the Uncommitted Changes",
-						"Open Circle at the Checked Out Commit"
-					],
-					"enumDescriptions": [
-						"Display the Uncommitted Changes as a grey open circle, connected to the commit referenced by HEAD with a solid grey line. The current file system's state is therefore always displayed as an open circle.",
-						"Display the Uncommitted Changes as a grey closed circle, connected to the commit referenced by HEAD with a dotted grey line. The commit referenced by HEAD is therefore always displayed as an open circle."
-					],
-					"default": "Open Circle at the Uncommitted Changes",
-					"description": "Specifies how the Uncommitted Changes are displayed on the graph."
-				},
-				"git-graph.integratedTerminalShell": {
-					"type": "string",
-					"default": "",
-					"description": "Specifies the path and filename of the Shell executable to be used by the Visual Studio Code Integrated Terminal, when it is opened by Git Graph. For example, to use Git Bash on Windows this setting would commonly be set to \"C:\\Program Files\\Git\\bin\\bash.exe\". If this setting is left blank, the default Shell is used.",
-					"scope": "machine"
-				},
-				"git-graph.keyboardShortcut.find": {
-					"type": "string",
-					"enum": [
-						"CTRL/CMD + A",
-						"CTRL/CMD + B",
-						"CTRL/CMD + C",
-						"CTRL/CMD + D",
-						"CTRL/CMD + E",
-						"CTRL/CMD + F",
-						"CTRL/CMD + G",
-						"CTRL/CMD + H",
-						"CTRL/CMD + I",
-						"CTRL/CMD + J",
-						"CTRL/CMD + K",
-						"CTRL/CMD + L",
-						"CTRL/CMD + M",
-						"CTRL/CMD + N",
-						"CTRL/CMD + O",
-						"CTRL/CMD + P",
-						"CTRL/CMD + Q",
-						"CTRL/CMD + R",
-						"CTRL/CMD + S",
-						"CTRL/CMD + T",
-						"CTRL/CMD + U",
-						"CTRL/CMD + V",
-						"CTRL/CMD + W",
-						"CTRL/CMD + X",
-						"CTRL/CMD + Y",
-						"CTRL/CMD + Z"
-					],
-					"default": "CTRL/CMD + F",
-					"description": "The keybinding for the keyboard shortcut that opens the Find Widget in the Git Graph View."
-				},
-				"git-graph.keyboardShortcut.refresh": {
-					"type": "string",
-					"enum": [
-						"CTRL/CMD + A",
-						"CTRL/CMD + B",
-						"CTRL/CMD + C",
-						"CTRL/CMD + D",
-						"CTRL/CMD + E",
-						"CTRL/CMD + F",
-						"CTRL/CMD + G",
-						"CTRL/CMD + H",
-						"CTRL/CMD + I",
-						"CTRL/CMD + J",
-						"CTRL/CMD + K",
-						"CTRL/CMD + L",
-						"CTRL/CMD + M",
-						"CTRL/CMD + N",
-						"CTRL/CMD + O",
-						"CTRL/CMD + P",
-						"CTRL/CMD + Q",
-						"CTRL/CMD + R",
-						"CTRL/CMD + S",
-						"CTRL/CMD + T",
-						"CTRL/CMD + U",
-						"CTRL/CMD + V",
-						"CTRL/CMD + W",
-						"CTRL/CMD + X",
-						"CTRL/CMD + Y",
-						"CTRL/CMD + Z"
-					],
-					"default": "CTRL/CMD + R",
-					"description": "The keybinding for the keyboard shortcut that refreshes the Git Graph View."
-				},
-				"git-graph.keyboardShortcut.scrollToHead": {
-					"type": "string",
-					"enum": [
-						"CTRL/CMD + A",
-						"CTRL/CMD + B",
-						"CTRL/CMD + C",
-						"CTRL/CMD + D",
-						"CTRL/CMD + E",
-						"CTRL/CMD + F",
-						"CTRL/CMD + G",
-						"CTRL/CMD + H",
-						"CTRL/CMD + I",
-						"CTRL/CMD + J",
-						"CTRL/CMD + K",
-						"CTRL/CMD + L",
-						"CTRL/CMD + M",
-						"CTRL/CMD + N",
-						"CTRL/CMD + O",
-						"CTRL/CMD + P",
-						"CTRL/CMD + Q",
-						"CTRL/CMD + R",
-						"CTRL/CMD + S",
-						"CTRL/CMD + T",
-						"CTRL/CMD + U",
-						"CTRL/CMD + V",
-						"CTRL/CMD + W",
-						"CTRL/CMD + X",
-						"CTRL/CMD + Y",
-						"CTRL/CMD + Z"
-					],
-					"default": "CTRL/CMD + H",
-					"description": "The keybinding for the keyboard shortcut that scrolls the Git Graph View to be centered on the commit referenced by HEAD."
-				},
-				"git-graph.keyboardShortcut.scrollToStash": {
-					"type": "string",
-					"enum": [
-						"CTRL/CMD + A",
-						"CTRL/CMD + B",
-						"CTRL/CMD + C",
-						"CTRL/CMD + D",
-						"CTRL/CMD + E",
-						"CTRL/CMD + F",
-						"CTRL/CMD + G",
-						"CTRL/CMD + H",
-						"CTRL/CMD + I",
-						"CTRL/CMD + J",
-						"CTRL/CMD + K",
-						"CTRL/CMD + L",
-						"CTRL/CMD + M",
-						"CTRL/CMD + N",
-						"CTRL/CMD + O",
-						"CTRL/CMD + P",
-						"CTRL/CMD + Q",
-						"CTRL/CMD + R",
-						"CTRL/CMD + S",
-						"CTRL/CMD + T",
-						"CTRL/CMD + U",
-						"CTRL/CMD + V",
-						"CTRL/CMD + W",
-						"CTRL/CMD + X",
-						"CTRL/CMD + Y",
-						"CTRL/CMD + Z"
-					],
-					"default": "CTRL/CMD + S",
-					"description": "The keybinding for the keyboard shortcut that scrolls the Git Graph View to the first (or next) stash in the loaded commits. The Shift Key Modifier can be applied to this keybinding to scroll the Git Graph View to the last (or previous) stash in the loaded commits."
-				},
-				"git-graph.markdown": {
-					"type": "boolean",
-					"default": true,
-					"description": "Parse and render a frequently used subset of inline Markdown formatting rules in commit messages and tag details (bold, italics, bold & italics, and inline code blocks)."
-				},
-				"git-graph.maxDepthOfRepoSearch": {
-					"type": "number",
-					"default": 0,
-					"description": "Specifies the maximum depth of subfolders to search when discovering repositories in the workspace. Note: Sub-repos are not automatically detected when searching subfolders, however they can be manually added by running the command \"Git Graph: Add Git Repository\" in the Command Palette."
-				},
-				"git-graph.openNewTabEditorGroup": {
-					"type": "string",
-					"enum": [
-						"Active",
-						"Beside",
-						"One",
-						"Two",
-						"Three",
-						"Four",
-						"Five",
-						"Six",
-						"Seven",
-						"Eight",
-						"Nine"
-					],
-					"enumDescriptions": [
-						"Open the new tab in the Active Editor Group.",
-						"Open the new tab beside the Active Editor Group.",
-						"Open the new tab in the First Editor Group.",
-						"Open the new tab in the Second Editor Group.",
-						"Open the new tab in the Third Editor Group.",
-						"Open the new tab in the Fourth Editor Group.",
-						"Open the new tab in the Fifth Editor Group.",
-						"Open the new tab in the Sixth Editor Group.",
-						"Open the new tab in the Seventh Editor Group.",
-						"Open the new tab in the Eighth Editor Group.",
-						"Open the new tab in the Ninth Editor Group."
-					],
-					"default": "Active",
-					"description": "Specifies the Editor Group where Git Graph should open new tabs, when performing the following actions from the Git Graph View: Viewing the Visual Studio Code Diff View, Opening a File, Viewing a File at a Specific Revision."
-				},
-				"git-graph.openToTheRepoOfTheActiveTextEditorDocument": {
-					"type": "boolean",
-					"default": false,
-					"description": "Open the Git Graph View to the repository containing the active Text Editor document."
-				},
-				"git-graph.referenceLabels.alignment": {
-					"type": "string",
-					"enum": [
-						"Normal",
-						"Branches (on the left) & Tags (on the right)",
-						"Branches (aligned to the graph) & Tags (on the right)"
-					],
-					"enumDescriptions": [
-						"Show branch & tag labels on the left of the commit message in the 'Description' column.",
-						"Show branch labels on the left of the commit message in the 'Description' column, and tag labels on the right.",
-						"Show branch labels aligned to the graph in the 'Graph' column, and tag labels on the right in the 'Description' column."
-					],
-					"default": "Normal",
-					"description": "Specifies how branch and tag reference labels are aligned for each commit."
-				},
-				"git-graph.referenceLabels.combineLocalAndRemoteBranchLabels": {
-					"type": "boolean",
-					"default": true,
-					"description": "Combine local and remote branch labels if they refer to the same branch, and are on the same commit."
-				},
-				"git-graph.repository.commits.fetchAvatars": {
-					"type": "boolean",
-					"default": false,
-					"description": "Fetch avatars of commit authors and committers. By enabling this setting, you consent to commit author and committer email addresses being sent GitHub, GitLab or Gravatar, depending on the repositories remote origin."
-				},
-				"git-graph.repository.commits.initialLoad": {
-					"type": "number",
-					"default": 300,
-					"description": "Specifies the number of commits to initially load."
-				},
-				"git-graph.repository.commits.loadMore": {
-					"type": "number",
-					"default": 100,
-					"description": "Specifies the number of additional commits to load when the \"Load More Commits\" button is pressed, or more commits are automatically loaded."
-				},
-				"git-graph.repository.commits.loadMoreAutomatically": {
-					"type": "boolean",
-					"default": true,
-					"description": "When the view has been scrolled to the bottom, automatically load more commits if they exist (instead of having to press the \"Load More Commits\" button)."
-				},
-				"git-graph.repository.commits.mute.commitsThatAreNotAncestorsOfHead": {
-					"type": "boolean",
-					"default": false,
-					"description": "Display commits that aren't ancestors of the checked-out branch / commit with a muted text color. Muting will only occur if the commit referenced by HEAD is within the loaded commits on the Git Graph View."
-				},
-				"git-graph.repository.commits.mute.mergeCommits": {
-					"type": "boolean",
-					"default": true,
-					"description": "Display merge commits with a muted text color."
-				},
-				"git-graph.repository.commits.order": {
-					"type": "string",
-					"enum": [
-						"date",
-						"author-date",
-						"topo"
-					],
-					"enumDescriptions": [
-						"Show commits in the commit timestamp order.",
-						"Show commits in the author timestamp order.",
-						"Avoid showing commits on multiple lines of history intermixed."
-					],
-					"default": "date",
-					"markdownDescription": "Specifies the order of commits on the Git Graph View. See [git log](https://git-scm.com/docs/git-log#_commit_ordering) for more information on each order option. This can be overridden per repository via the Git Graph View's Column Header Context Menu."
-				},
-				"git-graph.repository.commits.showSignatureStatus": {
-					"type": "boolean",
-					"default": false,
-					"description": "Show the commit's signature status to the right of the Committer in the Commit Details View (only for signed commits). Hovering over the signature icon displays a tooltip with the signature details. Requires Git (>= 2.4.0) & GPG (or equivalent) to be installed on the same machine that is running Visual Studio Code."
-				},
-				"git-graph.repository.fetchAndPrune": {
-					"type": "boolean",
-					"default": false,
-					"description": "Before fetching from remote(s) using the Fetch button on the Git Graph View Control Bar, remove any remote-tracking references that no longer exist on the remote(s)."
-				},
-				"git-graph.repository.fetchAndPruneTags": {
-					"type": "boolean",
-					"default": false,
-					"description": "Before fetching from remote(s) using the Fetch button on the Git Graph View Control Bar, remove any local tags that no longer exist on the remote(s). Requires Git >= 2.17.0, and the \"Repository: Fetch And Prune\" setting to be enabled. Caution: If you work in repositories that have multiple remotes, it is not recommended to use this setting (instead you can prune tags for a specific remote via \"Fetch Remote\" Dialog from the Repository Settings Widget on the Git Graph View)."
-				},
-				"git-graph.repository.includeCommitsMentionedByReflogs": {
-					"type": "boolean",
-					"default": false,
-					"description": "Include commits only mentioned by reflogs in the Git Graph View (only applies when showing all branches). This can be overridden per repository in the Git Graph View's Repository Settings Widget."
-				},
-				"git-graph.repository.onLoad.scrollToHead": {
-					"type": "boolean",
-					"default": false,
-					"description": "Automatically scroll the Git Graph View to be centered on the commit referenced by HEAD. This will only occur if the commit referenced by HEAD is within the loaded commits on the Git Graph View."
-				},
-				"git-graph.repository.onLoad.showCheckedOutBranch": {
-					"type": "boolean",
-					"default": false,
-					"description": "Show the checked out branch when a repository is loaded in the Git Graph View. This setting can be used in conjunction with \"Repository > On Load: Show Specific Branches\". Default: false (show all branches)"
-				},
-				"git-graph.repository.onLoad.showSpecificBranches": {
-					"type": "array",
-					"items": {
-						"type": "string",
-						"description": "A local branch name (e.g. \"master\"), a remote-tracking branch name prefixed with \"remotes/\" (e.g. \"remotes/origin/master\"), or a glob pattern defined in git-graph.customBranchGlobPatterns prefixed with \"--glob=\" (e.g. \"--glob=heads/feature/*\")."
-					},
-					"default": [],
-					"markdownDescription": "Show specific branches when a repository is loaded in the Git Graph View. Branches can be specified as follows: A local branch name (e.g. `master`), a remote-tracking branch name prefixed with \"remotes/\" (e.g. `remotes/origin/master`), or a glob pattern defined in `git-graph.customBranchGlobPatterns` prefixed with \"--glob=\" (e.g. `--glob=heads/feature/*`). This setting can be used in conjunction with \"Repository > On Load: Show Checked Out Branch\". Default: [] (show all branches)"
-				},
-				"git-graph.repository.onlyFollowFirstParent": {
-					"type": "boolean",
-					"default": false,
-					"markdownDescription": "Only follow the first parent of commits when discovering the commits to load in the Git Graph View. See [--first-parent](https://git-scm.com/docs/git-log#Documentation/git-log.txt---first-parent) to find out more about this setting. This can be overridden per repository in the Git Graph View's Repository Settings Widget."
-				},
-				"git-graph.repository.showCommitsOnlyReferencedByTags": {
-					"type": "boolean",
-					"default": true,
-					"description": "Show Commits that are only referenced by tags in Git Graph."
-				},
-				"git-graph.repository.showRemoteBranches": {
-					"type": "boolean",
-					"default": true,
-					"description": "Show Remote Branches in Git Graph by default. This can be overridden per repository from the Git Graph View's Control Bar."
-				},
-				"git-graph.repository.showRemoteHeads": {
-					"type": "boolean",
-					"default": true,
-					"description": "Show Remote HEAD Symbolic References in Git Graph (e.g. \"origin/HEAD\")."
-				},
-				"git-graph.repository.showStashes": {
-					"type": "boolean",
-					"default": true,
-					"description": "Show Stashes in Git Graph by default. This can be overridden per repository in the Git Graph View's Repository Settings Widget."
-				},
-				"git-graph.repository.showTags": {
-					"type": "boolean",
-					"default": true,
-					"description": "Show Tags in Git Graph by default. This can be overridden per repository in the Git Graph View's Repository Settings Widget."
-				},
-				"git-graph.repository.showUncommittedChanges": {
-					"type": "boolean",
-					"default": true,
-					"description": "Show uncommitted changes. If you work on large repositories, disabling this setting can reduce the load time of the Git Graph View."
-				},
-				"git-graph.repository.showUntrackedFiles": {
-					"type": "boolean",
-					"default": true,
-					"description": "Show untracked files when viewing the uncommitted changes. If you work on large repositories, disabling this setting can reduce the load time of the Git Graph View."
-				},
-				"git-graph.repository.sign.commits": {
-					"type": "boolean",
-					"default": false,
-					"description": "Enables commit signing with GPG or X.509."
-				},
-				"git-graph.repository.sign.tags": {
-					"type": "boolean",
-					"default": false,
-					"description": "Enables tag signing with GPG or X.509."
-				},
-				"git-graph.repository.useMailmap": {
-					"type": "boolean",
-					"default": false,
-					"markdownDescription": "Respect [.mailmap](https://git-scm.com/docs/git-check-mailmap#_mapping_authors) files when displaying author & committer names and email addresses."
-				},
-				"git-graph.repositoryDropdownOrder": {
-					"type": "string",
-					"enum": [
-						"Full Path",
-						"Name",
-						"Workspace Full Path"
-					],
-					"enumDescriptions": [
-						"Sort repositories alphabetically by the full path of the repository.",
-						"Sort repositories alphabetically by the name of the repository.",
-						"Sort repositories according to the workspace folder order, then alphabetically by the full path of the repository."
-					],
-					"default": "Workspace Full Path",
-					"description": "Specifies the order that repositories are sorted in the repository dropdown on the Git Graph View (only visible when more than one repository exists in the current Visual Studio Code Workspace)."
-				},
-				"git-graph.retainContextWhenHidden": {
-					"type": "boolean",
-					"default": true,
-					"description": "Specifies if the Git Graph View's Visual Studio Code context is kept when the panel is no longer visible (e.g. moved to background tab). Enabling this setting will make Git Graph load significantly faster when switching back to the Git Graph tab, however has a higher memory overhead."
-				},
-				"git-graph.showStatusBarItem": {
-					"type": "boolean",
-					"default": true,
-					"description": "Show a Status Bar Item that opens the Git Graph View when clicked."
-				},
-				"git-graph.sourceCodeProviderIntegrationLocation": {
-					"type": "string",
-					"enum": [
-						"Inline",
-						"More Actions"
-					],
-					"enumDescriptions": [
-						"Show the 'View Git Graph' action on the title of SCM Providers",
-						"Show the 'View Git Graph' action in the 'More Actions...' menu on the title of SCM Providers"
-					],
-					"default": "Inline",
-					"description": "Specifies where the \"View Git Graph\" action appears on the title of SCM Providers."
-				},
-				"git-graph.tabIconColourTheme": {
-					"type": "string",
-					"enum": [
-						"colour",
-						"grey"
-					],
-					"enumDescriptions": [
-						"Show a colour icon which suits most Visual Studio Code colour themes",
-						"Show a grey icon which suits Visual Studio Code colour themes that are predominantly grayscale"
-					],
-					"default": "colour",
-					"description": "Specifies the colour theme of the icon displayed on the Git Graph tab."
-				},
-				"git-graph.autoCenterCommitDetailsView": {
-					"type": "boolean",
-					"default": true,
-					"description": "Automatically center the commit details view when it is opened.",
-					"deprecationMessage": "Depreciated: This setting has been renamed to git-graph.commitDetailsView.autoCenter",
-					"markdownDeprecationMessage": "Depreciated: This setting has been renamed to `#git-graph.commitDetailsView.autoCenter#`"
-				},
-				"git-graph.combineLocalAndRemoteBranchLabels": {
-					"type": "boolean",
-					"default": true,
-					"description": "Combine local and remote branch labels if they refer to the same branch, and are on the same commit.",
-					"deprecationMessage": "Depreciated: This setting has been renamed to git-graph.referenceLabels.combineLocalAndRemoteBranchLabels",
-					"markdownDeprecationMessage": "Depreciated: This setting has been renamed to `#git-graph.referenceLabels.combineLocalAndRemoteBranchLabels#`"
-				},
-				"git-graph.commitDetailsViewFileTreeCompactFolders": {
-					"type": "boolean",
-					"default": true,
-					"description": "Render the File Tree in the Commit Details / Comparison View in a compacted form, such that folders with a single child folder are compressed into a single combined folder element.",
-					"deprecationMessage": "Depreciated: This setting has been renamed to git-graph.commitDetailsView.fileView.fileTree.compactFolders",
-					"markdownDeprecationMessage": "Depreciated: This setting has been renamed to `#git-graph.commitDetailsView.fileView.fileTree.compactFolders#`"
-				},
-				"git-graph.commitDetailsViewLocation": {
-					"type": "string",
-					"enum": [
-						"Inline",
-						"Docked to Bottom"
-					],
-					"enumDescriptions": [
-						"Show the Commit Details View inline with the graph",
-						"Show the Commit Details View docked to the bottom of the Git Graph view"
-					],
-					"default": "Inline",
-					"description": "Specifies where the Commit Details View is rendered in the Git Graph view.",
-					"deprecationMessage": "Depreciated: This setting has been renamed to git-graph.commitDetailsView.location",
-					"markdownDeprecationMessage": "Depreciated: This setting has been renamed to `#git-graph.commitDetailsView.location#`"
-				},
-				"git-graph.commitOrdering": {
-					"type": "string",
-					"enum": [
-						"date",
-						"author-date",
-						"topo"
-					],
-					"enumDescriptions": [
-						"Show commits in the commit timestamp order.",
-						"Show commits in the author timestamp order.",
-						"Avoid showing commits on multiple lines of history intermixed."
-					],
-					"default": "date",
-					"markdownDescription": "Specifies the order of commits on the Git Graph view. See [git log](https://git-scm.com/docs/git-log#_commit_ordering) for more information on each order option.",
-					"deprecationMessage": "Depreciated: This setting has been renamed to git-graph.repository.commits.order",
-					"markdownDeprecationMessage": "Depreciated: This setting has been renamed to `#git-graph.repository.commits.order#`"
-				},
-				"git-graph.dateFormat": {
-					"type": "string",
-					"enum": [
-						"Date & Time",
-						"Date Only",
-						"ISO Date & Time",
-						"ISO Date Only",
-						"Relative"
-					],
-					"enumDescriptions": [
-						"Show the date and time, for example \"24 Mar 2019 21:34\"",
-						"Show the date only, for example \"24 Mar 2019\"",
-						"Show the ISO date and time, for example \"2019-03-24 21:34\"",
-						"Show the ISO date only, for example \"2019-03-24\"",
-						"Show relative times, for example \"5 minutes ago\""
-					],
-					"default": "Date & Time",
-					"description": "Specifies the date format to be used in the \"Date\" column on the Git Graph View.",
-					"deprecationMessage": "Depreciated: This setting has been renamed to git-graph.date.format",
-					"markdownDeprecationMessage": "Depreciated: This setting has been renamed to `#git-graph.date.format#`"
-				},
-				"git-graph.dateType": {
-					"type": "string",
-					"enum": [
-						"Author Date",
-						"Commit Date"
-					],
-					"enumDescriptions": [
-						"Use the author date of a commit",
-						"Use the committer date of a commit"
-					],
-					"default": "Author Date",
-					"description": "Specifies the date type to be displayed in the \"Date\" column on the Git Graph View.",
-					"deprecationMessage": "Depreciated: This setting has been renamed to git-graph.date.type",
-					"markdownDeprecationMessage": "Depreciated: This setting has been renamed to `#git-graph.date.type#`"
-				},
-				"git-graph.defaultFileViewType": {
-					"type": "string",
-					"enum": [
-						"File Tree",
-						"File List"
-					],
-					"enumDescriptions": [
-						"Display files in a tree structure",
-						"Display files in a list (useful for repositories with deep folder structures)"
-					],
-					"default": "File Tree",
-					"description": "Sets the default type of File View used in the Commit Details / Comparison Views. This can be overridden per repository using the controls on the right side of the Commit Details / Comparison Views.",
-					"deprecationMessage": "Depreciated: This setting has been renamed to git-graph.commitDetailsView.fileView.type",
-					"markdownDeprecationMessage": "Depreciated: This setting has been renamed to `#git-graph.commitDetailsView.fileView.type#`"
-				},
-				"git-graph.fetchAndPrune": {
-					"type": "boolean",
-					"default": false,
-					"description": "Before fetching from remote(s) using the Fetch button on the Git Graph View Control Bar, remove any remote-tracking references that no longer exist on the remote(s).",
-					"deprecationMessage": "Depreciated: This setting has been renamed to git-graph.repository.fetchAndPrune",
-					"markdownDeprecationMessage": "Depreciated: This setting has been renamed to `#git-graph.repository.fetchAndPrune#`"
-				},
-				"git-graph.fetchAvatars": {
-					"type": "boolean",
-					"default": false,
-					"description": "Fetch avatars of commit authors and committers. By enabling this setting, you consent to commit author and committer email addresses being sent GitHub, GitLab or Gravatar, depending on the repositories remote origin.",
-					"deprecationMessage": "Depreciated: This setting has been renamed to git-graph.repository.commits.fetchAvatars",
-					"markdownDeprecationMessage": "Depreciated: This setting has been renamed to `#git-graph.repository.commits.fetchAvatars#`"
-				},
-				"git-graph.graphColours": {
-					"type": "array",
-					"items": {
-						"type": "string",
-						"description": "Colour (HEX or RGB)",
-						"pattern": "^\\s*(#[0-9a-fA-F]{6}|#[0-9a-fA-F]{8}|rgb[a]?\\s*\\(\\d{1,3},\\s*\\d{1,3},\\s*\\d{1,3}\\))\\s*$"
-					},
-					"default": [
-						"#0085d9",
-						"#d9008f",
-						"#00d90a",
-						"#d98500",
-						"#a300d9",
-						"#ff0000",
-						"#00d9cc",
-						"#e138e8",
-						"#85d900",
-						"#dc5b23",
-						"#6f24d6",
-						"#ffcc00"
-					],
-					"description": "Specifies the colours used on the graph.",
-					"deprecationMessage": "Depreciated: This setting has been renamed to git-graph.graph.colours",
-					"markdownDeprecationMessage": "Depreciated: This setting has been renamed to `#git-graph.graph.colours#`"
-				},
-				"git-graph.graphStyle": {
-					"type": "string",
-					"enum": [
-						"rounded",
-						"angular"
-					],
-					"enumDescriptions": [
-						"Use smooth curves when transitioning between branches on the graph",
-						"Use angular lines when transitioning between branches on the graph"
-					],
-					"default": "rounded",
-					"description": "Specifies the style of the graph.",
-					"deprecationMessage": "Depreciated: This setting has been renamed to git-graph.graph.style",
-					"markdownDeprecationMessage": "Depreciated: This setting has been renamed to `#git-graph.graph.style#`"
-				},
-				"git-graph.includeCommitsMentionedByReflogs": {
-					"type": "boolean",
-					"default": false,
-					"description": "Include commits only mentioned by reflogs in the Git Graph View (only applies when showing all branches). This can be overridden per repository in the Git Graph View's Repository Settings Widget.",
-					"deprecationMessage": "Depreciated: This setting has been renamed to git-graph.repository.includeCommitsMentionedByReflogs",
-					"markdownDeprecationMessage": "Depreciated: This setting has been renamed to `#git-graph.repository.includeCommitsMentionedByReflogs#`"
-				},
-				"git-graph.initialLoadCommits": {
-					"type": "number",
-					"default": 300,
-					"description": "Specifies the number of commits to initially load.",
-					"deprecationMessage": "Depreciated: This setting has been renamed to git-graph.repository.commits.initialLoad",
-					"markdownDeprecationMessage": "Depreciated: This setting has been renamed to `#git-graph.repository.commits.initialLoad#`"
-				},
-				"git-graph.loadMoreCommits": {
-					"type": "number",
-					"default": 100,
-					"description": "Specifies the number of additional commits to load when the \"Load More Commits\" button is pressed, or more commits are automatically loaded.",
-					"deprecationMessage": "Depreciated: This setting has been renamed to git-graph.repository.commits.loadMore",
-					"markdownDeprecationMessage": "Depreciated: This setting has been renamed to `#git-graph.repository.commits.loadMore#`"
-				},
-				"git-graph.loadMoreCommitsAutomatically": {
-					"type": "boolean",
-					"default": true,
-					"description": "When the view has been scrolled to the bottom, automatically load more commits if they exist (instead of having to press the \"Load More Commits\" button).",
-					"deprecationMessage": "Depreciated: This setting has been renamed to git-graph.repository.commits.loadMoreAutomatically",
-					"markdownDeprecationMessage": "Depreciated: This setting has been renamed to `#git-graph.repository.commits.loadMoreAutomatically#`"
-				},
-				"git-graph.muteCommitsThatAreNotAncestorsOfHead": {
-					"type": "boolean",
-					"default": false,
-					"description": "Display commits that aren't ancestors of the checked-out branch / commit with a muted text color. Muting will only occur if the commit referenced by HEAD is within the loaded commits on the Git Graph View.",
-					"deprecationMessage": "Depreciated: This setting has been renamed to git-graph.repository.commits.mute.commitsThatAreNotAncestorsOfHead",
-					"markdownDeprecationMessage": "Depreciated: This setting has been renamed to `#git-graph.repository.commits.mute.commitsThatAreNotAncestorsOfHead#`"
-				},
-				"git-graph.muteMergeCommits": {
-					"type": "boolean",
-					"default": true,
-					"description": "Display merge commits with a muted text color.",
-					"deprecationMessage": "Depreciated: This setting has been renamed to git-graph.repository.commits.mute.mergeCommits",
-					"markdownDeprecationMessage": "Depreciated: This setting has been renamed to `#git-graph.repository.commits.mute.mergeCommits#`"
-				},
-				"git-graph.onlyFollowFirstParent": {
-					"type": "boolean",
-					"default": false,
-					"markdownDescription": "Only follow the first parent of commits when discovering the commits to load in the Git Graph View. See [--first-parent](https://git-scm.com/docs/git-log#Documentation/git-log.txt---first-parent) to find out more about this setting.",
-					"deprecationMessage": "Depreciated: This setting has been renamed to git-graph.repository.onlyFollowFirstParent",
-					"markdownDeprecationMessage": "Depreciated: This setting has been renamed to `#git-graph.repository.onlyFollowFirstParent#`"
-				},
-				"git-graph.openDiffTabLocation": {
-					"type": "string",
-					"enum": [
-						"Active",
-						"Beside",
-						"One",
-						"Two",
-						"Three",
-						"Four",
-						"Five",
-						"Six",
-						"Seven",
-						"Eight",
-						"Nine"
-					],
-					"enumDescriptions": [
-						"Open the Visual Studio Code Diff View in the Active Editor Group.",
-						"Open the Visual Studio Code Diff View beside the Active Editor Group.",
-						"Open the Visual Studio Code Diff View in the First Editor Group.",
-						"Open the Visual Studio Code Diff View in the Second Editor Group.",
-						"Open the Visual Studio Code Diff View in the Third Editor Group.",
-						"Open the Visual Studio Code Diff View in the Fourth Editor Group.",
-						"Open the Visual Studio Code Diff View in the Fifth Editor Group.",
-						"Open the Visual Studio Code Diff View in the Sixth Editor Group.",
-						"Open the Visual Studio Code Diff View in the Seventh Editor Group.",
-						"Open the Visual Studio Code Diff View in the Eighth Editor Group.",
-						"Open the Visual Studio Code Diff View in the Ninth Editor Group."
-					],
-					"default": "Active",
-					"description": "Specifies which Editor Group the Visual Studio Code Diff View is opened in.",
-					"deprecationMessage": "Depreciated: This setting has been renamed to git-graph.openNewTabEditorGroup",
-					"markdownDeprecationMessage": "Depreciated: This setting has been renamed to `#git-graph.openNewTabEditorGroup#`"
-				},
-				"git-graph.openRepoToHead": {
-					"type": "boolean",
-					"default": false,
-					"description": "When opening or switching repositories in the Git Graph View, automatically scroll the view to be centered on the commit referenced by HEAD. This will only occur if the commit referenced by HEAD is within the loaded commits on the Git Graph View.",
-					"deprecationMessage": "Depreciated: This setting has been renamed to git-graph.repository.onLoad.scrollToHead",
-					"markdownDeprecationMessage": "Depreciated: This setting has been renamed to `#git-graph.repository.onLoad.scrollToHead#`"
-				},
-				"git-graph.referenceLabelAlignment": {
-					"type": "string",
-					"enum": [
-						"Normal",
-						"Branches (on the left) & Tags (on the right)",
-						"Branches (aligned to the graph) & Tags (on the right)"
-					],
-					"enumDescriptions": [
-						"Show branch & tag labels on the left of the commit message in the 'Description' column.",
-						"Show branch labels on the left of the commit message in the 'Description' column, and tag labels on the right.",
-						"Show branch labels aligned to the graph in the 'Graph' column, and tag labels on the right in the 'Description' column."
-					],
-					"default": "Normal",
-					"description": "Specifies how branch and tag reference labels are aligned for each commit.",
-					"deprecationMessage": "Depreciated: This setting has been renamed to git-graph.referenceLabels.alignment",
-					"markdownDeprecationMessage": "Depreciated: This setting has been renamed to `#git-graph.referenceLabels.alignment#`"
-				},
-				"git-graph.showCommitsOnlyReferencedByTags": {
-					"type": "boolean",
-					"default": true,
-					"description": "Show commits that are only referenced by tags in Git Graph.",
-					"deprecationMessage": "Depreciated: This setting has been renamed to git-graph.repository.showCommitsOnlyReferencedByTags",
-					"markdownDeprecationMessage": "Depreciated: This setting has been renamed to `#git-graph.repository.showCommitsOnlyReferencedByTags#`"
-				},
-				"git-graph.showCurrentBranchByDefault": {
-					"type": "boolean",
-					"default": false,
-					"description": "Show the current branch by default when Git Graph is opened. Default: false (show all branches)",
-					"deprecationMessage": "Depreciated: This setting has been renamed to git-graph.repository.onLoad.showCheckedOutBranch",
-					"markdownDeprecationMessage": "Depreciated: This setting has been renamed to `#git-graph.repository.onLoad.showCheckedOutBranch#`"
-				},
-				"git-graph.showSignatureStatus": {
-					"type": "boolean",
-					"default": false,
-					"description": "Show the commit's signature status to the right of the Committer in the Commit Details View (only for signed commits). Hovering over the signature icon displays a tooltip with the signature details. Requires Git (>= 2.4.0) & GPG (or equivalent) to be installed on the same machine that is running Visual Studio Code.",
-					"deprecationMessage": "Depreciated: This setting has been renamed to git-graph.repository.commits.showSignatureStatus",
-					"markdownDeprecationMessage": "Depreciated: This setting has been renamed to `#git-graph.repository.commits.showSignatureStatus#`"
-				},
-				"git-graph.showTags": {
-					"type": "boolean",
-					"default": true,
-					"description": "Show Tags in Git Graph by default. This can be overridden per repository in the Git Graph View's Repository Settings Widget.",
-					"deprecationMessage": "Depreciated: This setting has been renamed to git-graph.repository.showTags",
-					"markdownDeprecationMessage": "Depreciated: This setting has been renamed to `#git-graph.repository.showTags#`"
-				},
-				"git-graph.showUncommittedChanges": {
-					"type": "boolean",
-					"default": true,
-					"description": "Show uncommitted changes. If you work on large repositories, disabling this setting can reduce the load time of the Git Graph View.",
-					"deprecationMessage": "Depreciated: This setting has been renamed to git-graph.repository.showUncommittedChanges",
-					"markdownDeprecationMessage": "Depreciated: This setting has been renamed to `#git-graph.repository.showUncommittedChanges#`"
-				},
-				"git-graph.showUntrackedFiles": {
-					"type": "boolean",
-					"default": true,
-					"description": "Show untracked files when viewing the uncommitted changes. If you work on large repositories, disabling this setting can reduce the load time of the Git Graph View.",
-					"deprecationMessage": "Depreciated: This setting has been renamed to git-graph.repository.showUntrackedFiles",
-					"markdownDeprecationMessage": "Depreciated: This setting has been renamed to `#git-graph.repository.showUntrackedFiles#`"
-				},
-				"git-graph.useMailmap": {
-					"type": "boolean",
-					"default": false,
-					"markdownDescription": "Respect [.mailmap](https://git-scm.com/docs/git-check-mailmap#_mapping_authors) files when displaying author & committer names and email addresses.",
-					"deprecationMessage": "Depreciated: This setting has been renamed to git-graph.repository.useMailmap",
-					"markdownDeprecationMessage": "Depreciated: This setting has been renamed to `#git-graph.repository.useMailmap#`"
-				}
-			}
-		},
-		"menus": {
-			"commandPalette": [
-				{
-					"command": "git-graph.openFile",
-					"when": "isInDiffEditor && resourceScheme == git-graph && git-graph:codiconsSupported"
-				}
-			],
-			"editor/title": [
-				{
-					"command": "git-graph.openFile",
-					"group": "navigation",
-					"when": "isInDiffEditor && resourceScheme == git-graph && git-graph:codiconsSupported"
-				}
-			],
-			"scm/title": [
-				{
-					"when": "scmProvider == git && config.git-graph.sourceCodeProviderIntegrationLocation == 'Inline'",
-					"command": "git-graph.view",
-					"group": "navigation"
-				},
-				{
-					"when": "scmProvider == git && config.git-graph.sourceCodeProviderIntegrationLocation == 'More Actions'",
-					"command": "git-graph.view",
-					"group": "inline"
-				}
-			]
-		}
-	},
-	"scripts": {
-		"vscode:prepublish": "npm run compile",
-		"vscode:uninstall": "node ./out/life-cycle/uninstall.js",
-		"clean": "node ./.vscode/clean.js",
-		"compile": "npm run lint && npm run clean && npm run compile-src && npm run compile-web",
-		"compile-src": "tsc -p ./src && node ./.vscode/package-src.js",
-		"compile-web": "tsc -p ./web && node ./.vscode/package-web.js",
-		"compile-web-debug": "tsc -p ./web && node ./.vscode/package-web.js debug",
-		"lint": "eslint -c .eslintrc.json --ext .ts ./src ./tests ./web",
-		"package": "npm run clean && vsce package",
-		"package-and-install": "npm run package && node ./.vscode/install-package.js",
-		"test": "jest --verbose",
-		"test-and-report-coverage": "jest --verbose --coverage"
-	},
-	"dependencies": {
-		"iconv-lite": "0.5.0"
-	},
-	"devDependencies": {
-		"@types/jest": "26.0.19",
-		"@types/node": "8.10.62",
-		"@types/vscode": "1.38.0",
-		"@typescript-eslint/eslint-plugin": "4.10.0",
-		"@typescript-eslint/parser": "4.10.0",
-		"eslint": "7.15.0",
-		"jest": "26.6.3",
-		"ts-jest": "26.4.4",
-		"typescript": "4.0.2",
-		"uglify-js": "3.10.0"
-	}
-}
->>>>>>> 24586364
+{
+	"name": "git-graph",
+	"displayName": "Git Graph",
+	"version": "1.29.0",
+	"publisher": "mhutchie",
+	"author": {
+		"name": "Michael Hutchison",
+		"email": "mhutchie@16right.com"
+	},
+	"description": "View a Git Graph of your repository, and perform Git actions from the graph.",
+	"keywords": [
+		"git",
+		"graph",
+		"visualise",
+		"diff",
+		"action"
+	],
+	"categories": [
+		"Other"
+	],
+	"homepage": "https://github.com/mhutchie/vscode-git-graph",
+	"repository": {
+		"type": "git",
+		"url": "https://github.com/mhutchie/vscode-git-graph.git"
+	},
+	"bugs": {
+		"url": "https://github.com/mhutchie/vscode-git-graph/issues"
+	},
+	"qna": "https://github.com/mhutchie/vscode-git-graph/wiki/Support-Resources",
+	"license": "SEE LICENSE IN 'LICENSE'",
+	"icon": "resources/icon.png",
+	"engines": {
+		"vscode": "^1.38.0"
+	},
+	"extensionKind": [
+		"workspace"
+	],
+	"activationEvents": [
+		"*"
+	],
+	"main": "./out/extension.js",
+	"contributes": {
+		"commands": [
+			{
+				"category": "Git Graph",
+				"command": "git-graph.view",
+				"title": "View Git Graph (git log)",
+				"icon": {
+					"light": "resources/cmd-icon-light.svg",
+					"dark": "resources/cmd-icon-dark.svg"
+				}
+			},
+			{
+				"category": "Git Graph",
+				"command": "git-graph.addGitRepository",
+				"title": "Add Git Repository..."
+			},
+			{
+				"category": "Git Graph",
+				"command": "git-graph.clearAvatarCache",
+				"title": "Clear Avatar Cache"
+			},
+			{
+				"category": "Git Graph",
+				"command": "git-graph.clearCICDCache",
+				"title": "Clear CI/CD Status Cache"
+			},
+			{
+				"category": "Git Graph",
+				"command": "git-graph.endAllWorkspaceCodeReviews",
+				"title": "End All Code Reviews in Workspace"
+			},
+			{
+				"category": "Git Graph",
+				"command": "git-graph.endSpecificWorkspaceCodeReview",
+				"title": "End a specific Code Review in Workspace..."
+			},
+			{
+				"category": "Git Graph",
+				"command": "git-graph.fetch",
+				"title": "Fetch from Remote(s)"
+			},
+			{
+				"category": "Git Graph",
+				"command": "git-graph.removeGitRepository",
+				"title": "Remove Git Repository..."
+			},
+			{
+				"category": "Git Graph",
+				"command": "git-graph.resumeWorkspaceCodeReview",
+				"title": "Resume a specific Code Review in Workspace..."
+			},
+			{
+				"category": "Git Graph",
+				"command": "git-graph.version",
+				"title": "Get Version Information"
+			},
+			{
+				"category": "Git Graph",
+				"command": "git-graph.openFile",
+				"title": "Open File",
+				"icon": "$(go-to-file)",
+				"enablement": "isInDiffEditor && resourceScheme == git-graph && git-graph:codiconsSupported"
+			}
+		],
+		"configuration": {
+			"type": "object",
+			"title": "Git Graph",
+			"properties": {
+				"git-graph.commitDetailsView.autoCenter": {
+					"type": "boolean",
+					"default": true,
+					"description": "Automatically center the Commit Details View when it is opened."
+				},
+				"git-graph.commitDetailsView.fileView.fileTree.compactFolders": {
+					"type": "boolean",
+					"default": true,
+					"description": "Render the File Tree in the Commit Details View in a compacted form, such that folders with a single child folder are compressed into a single combined folder element."
+				},
+				"git-graph.commitDetailsView.fileView.type": {
+					"type": "string",
+					"enum": [
+						"File Tree",
+						"File List"
+					],
+					"enumDescriptions": [
+						"Display files in a tree structure.",
+						"Display files in a list (useful for repositories with deep folder structures)."
+					],
+					"default": "File Tree",
+					"description": "Sets the default type of File View used in the Commit Details View. This can be overridden per repository using the controls on the right side of the Commit Details View."
+				},
+				"git-graph.commitDetailsView.location": {
+					"type": "string",
+					"enum": [
+						"Inline",
+						"Docked to Bottom"
+					],
+					"enumDescriptions": [
+						"Show the Commit Details View inline with the graph & commits.",
+						"Show the Commit Details View docked to the bottom of the Git Graph View."
+					],
+					"default": "Inline",
+					"description": "Specifies where the Commit Details View is rendered in the Git Graph View."
+				},
+				"git-graph.contextMenuActionsVisibility": {
+					"type": "object",
+					"default": {},
+					"properties": {
+						"branch": {
+							"type": "object",
+							"properties": {
+								"checkout": {
+									"type": "boolean",
+									"title": "Checkout Branch"
+								},
+								"rename": {
+									"type": "boolean",
+									"title": "Rename Branch..."
+								},
+								"delete": {
+									"type": "boolean",
+									"title": "Delete Branch..."
+								},
+								"merge": {
+									"type": "boolean",
+									"title": "Merge into current branch..."
+								},
+								"rebase": {
+									"type": "boolean",
+									"title": "Rebase current branch on Branch..."
+								},
+								"push": {
+									"type": "boolean",
+									"title": "Push Branch..."
+								},
+								"createPullRequest": {
+									"type": "boolean",
+									"title": "Create Pull Request..."
+								},
+								"createArchive": {
+									"type": "boolean",
+									"title": "Create Archive"
+								},
+								"selectInBranchesDropdown": {
+									"type": "boolean",
+									"title": "Select in Branches Dropdown"
+								},
+								"unselectInBranchesDropdown": {
+									"type": "boolean",
+									"title": "Unselect in Branches Dropdown"
+								},
+								"copyName": {
+									"type": "boolean",
+									"title": "Copy Branch Name to Clipboard"
+								}
+							}
+						},
+						"commit": {
+							"type": "object",
+							"properties": {
+								"addTag": {
+									"type": "boolean",
+									"title": "Add Tag..."
+								},
+								"createBranch": {
+									"type": "boolean",
+									"title": "Create Branch..."
+								},
+								"checkout": {
+									"type": "boolean",
+									"title": "Checkout..."
+								},
+								"cherrypick": {
+									"type": "boolean",
+									"title": "Cherry Pick..."
+								},
+								"revert": {
+									"type": "boolean",
+									"title": "Revert..."
+								},
+								"drop": {
+									"type": "boolean",
+									"title": "Drop..."
+								},
+								"merge": {
+									"type": "boolean",
+									"title": "Merge into current branch..."
+								},
+								"rebase": {
+									"type": "boolean",
+									"title": "Rebase current branch on this Commit..."
+								},
+								"reset": {
+									"type": "boolean",
+									"title": "Reset current branch to this Commit..."
+								},
+								"copyHash": {
+									"type": "boolean",
+									"title": "Copy Commit Hash to Clipboard"
+								},
+								"copySubject": {
+									"type": "boolean",
+									"title": "Copy Commit Subject to Clipboard"
+								}
+							}
+						},
+						"remoteBranch": {
+							"type": "object",
+							"properties": {
+								"checkout": {
+									"type": "boolean",
+									"title": "Checkout Branch..."
+								},
+								"delete": {
+									"type": "boolean",
+									"title": "Delete Remote Branch..."
+								},
+								"fetch": {
+									"type": "boolean",
+									"title": "Fetch into local branch..."
+								},
+								"merge": {
+									"type": "boolean",
+									"title": "Merge into current branch..."
+								},
+								"pull": {
+									"type": "boolean",
+									"title": "Pull into current branch..."
+								},
+								"createPullRequest": {
+									"type": "boolean",
+									"title": "Create Pull Request"
+								},
+								"createArchive": {
+									"type": "boolean",
+									"title": "Create Archive"
+								},
+								"selectInBranchesDropdown": {
+									"type": "boolean",
+									"title": "Select in Branches Dropdown"
+								},
+								"unselectInBranchesDropdown": {
+									"type": "boolean",
+									"title": "Unselect in Branches Dropdown"
+								},
+								"copyName": {
+									"type": "boolean",
+									"title": "Copy Branch Name to Clipboard"
+								}
+							}
+						},
+						"stash": {
+							"type": "object",
+							"properties": {
+								"apply": {
+									"type": "boolean",
+									"title": "Apply Stash..."
+								},
+								"createBranch": {
+									"type": "boolean",
+									"title": "Create Branch from Stash..."
+								},
+								"pop": {
+									"type": "boolean",
+									"title": "Pop Stash..."
+								},
+								"drop": {
+									"type": "boolean",
+									"title": "Drop Stash..."
+								},
+								"copyName": {
+									"type": "boolean",
+									"title": "Copy Stash Name to Clipboard"
+								},
+								"copyHash": {
+									"type": "boolean",
+									"title": "Copy Stash Hash to Clipboard"
+								}
+							}
+						},
+						"tag": {
+							"type": "object",
+							"properties": {
+								"viewDetails": {
+									"type": "boolean",
+									"title": "View Details"
+								},
+								"delete": {
+									"type": "boolean",
+									"title": "Delete Tag..."
+								},
+								"push": {
+									"type": "boolean",
+									"title": "Push Tag..."
+								},
+								"createArchive": {
+									"type": "boolean",
+									"title": "Create Archive"
+								},
+								"copyName": {
+									"type": "boolean",
+									"title": "Copy Tag Name to Clipboard"
+								}
+							}
+						},
+						"uncommittedChanges": {
+							"type": "object",
+							"properties": {
+								"stash": {
+									"type": "boolean",
+									"title": "Stash uncommitted changes..."
+								},
+								"reset": {
+									"type": "boolean",
+									"title": "Reset uncommitted changes..."
+								},
+								"clean": {
+									"type": "boolean",
+									"title": "Clean untracked files..."
+								},
+								"openSourceControlView": {
+									"type": "boolean",
+									"title": "Open Source Control View"
+								}
+							}
+						}
+					},
+					"markdownDescription": "Customise which context menu actions are visible. For example, if you want to hide the rebase action from the branch context menu, a suitable value for this setting is `{ \"branch\": { \"rebase\": false } }`. For more information of how to configure this setting, view the documentation [here](https://github.com/mhutchie/vscode-git-graph/wiki/Extension-Settings#context-menu-actions-visibility)."
+				},
+				"git-graph.customBranchGlobPatterns": {
+					"type": "array",
+					"items": {
+						"type": "object",
+						"title": "Branch Glob Pattern",
+						"required": [
+							"name",
+							"glob"
+						],
+						"properties": {
+							"name": {
+								"type": "string",
+								"title": "Name of pattern",
+								"description": "Name used to reference the pattern in the 'Branches' dropdown"
+							},
+							"glob": {
+								"type": "string",
+								"title": "Glob pattern",
+								"description": "The Glob Pattern <glob-pattern>, as used in 'git log --glob=<glob-pattern>'. For example: heads/feature/*"
+							}
+						}
+					},
+					"default": [],
+					"description": "An array of Custom Branch Glob Patterns to be shown in the 'Branches' dropdown. Example: [{\"name\": \"Feature Requests\", \"glob\": \"heads/feature/*\"}]"
+				},
+				"git-graph.customEmojiShortcodeMappings": {
+					"type": "array",
+					"items": {
+						"type": "object",
+						"title": "Custom Emoji Shortcode Mapping",
+						"required": [
+							"shortcode",
+							"emoji"
+						],
+						"properties": {
+							"shortcode": {
+								"type": "string",
+								"title": "Emoji Shortcode",
+								"description": "Emoji Shortcode (e.g. \":sparkles:\")"
+							},
+							"emoji": {
+								"type": "string",
+								"title": "Emoji",
+								"description": "Emoji (e.g. \"✨\")"
+							}
+						}
+					},
+					"default": [],
+					"description": "An array of custom Emoji Shortcode mappings. Example: [{\"shortcode\": \":sparkles:\", \"emoji\":\"✨\"}]"
+				},
+				"git-graph.customPullRequestProviders": {
+					"type": "array",
+					"items": {
+						"type": "object",
+						"title": "Pull Request Provider",
+						"required": [
+							"name",
+							"templateUrl"
+						],
+						"properties": {
+							"name": {
+								"type": "string",
+								"title": "Name of the Provider",
+								"description": "A unique, identifying, display name for the provider."
+							},
+							"templateUrl": {
+								"type": "string",
+								"title": "Template URL",
+								"markdownDescription": "A template URL that can be used to create a Pull Request, after the $1 - $8 variables have been substituted to construct the final URL. For information on how to configure this setting, see the documentation [here](https://github.com/mhutchie/vscode-git-graph/wiki/Configuring-a-custom-Pull-Request-Provider)."
+							}
+						}
+					},
+					"default": [],
+					"markdownDescription": "An array of custom Pull Request providers that can be used in the \"Pull Request Creation\" Integration. For information on how to configure this setting, see the documentation [here](https://github.com/mhutchie/vscode-git-graph/wiki/Configuring-a-custom-Pull-Request-Provider)."
+				},
+				"git-graph.date.format": {
+					"type": "string",
+					"enum": [
+						"Date & Time",
+						"Date Only",
+						"ISO Date & Time",
+						"ISO Date Only",
+						"Relative"
+					],
+					"enumDescriptions": [
+						"Show the date and time (e.g. \"24 Mar 2019 21:34\")",
+						"Show the date only (e.g. \"24 Mar 2019\")",
+						"Show the ISO date and time (e.g. \"2019-03-24 21:34\")",
+						"Show the ISO date only (e.g. \"2019-03-24\")",
+						"Show relative times (e.g. \"5 minutes ago\")"
+					],
+					"default": "Date & Time",
+					"description": "Specifies the date format to be used in the \"Date\" column on the Git Graph View."
+				},
+				"git-graph.date.type": {
+					"type": "string",
+					"enum": [
+						"Author Date",
+						"Commit Date"
+					],
+					"enumDescriptions": [
+						"Use the author date of a commit.",
+						"Use the committer date of a commit."
+					],
+					"default": "Author Date",
+					"description": "Specifies the date type to be displayed in the \"Date\" column on the Git Graph View."
+				},
+				"git-graph.defaultColumnVisibility": {
+					"type": "object",
+					"properties": {
+						"Date": {
+							"type": "boolean",
+							"title": "Visibility of the Date column"
+						},
+						"Author": {
+							"type": "boolean",
+							"title": "Visibility of the Author column"
+						},
+						"Commit": {
+							"type": "boolean",
+							"title": "Visibility of the Commit column"
+						},
+						"CICD": {
+							"type": "boolean",
+							"title": "Visibility of the CI/CD Status column"
+						}
+					},
+					"default": {
+						"Date": true,
+						"Author": true,
+						"Commit": true,
+						"CICD": true
+					},
+					"description": "An object specifying the default visibility of the Date, Author & Commit columns. Example: {\"Date\": true, \"Author\": true, \"Commit\": true}"
+				},
+				"git-graph.dialog.addTag.pushToRemote": {
+					"type": "boolean",
+					"default": false,
+					"description": "Default state of the field indicating whether the tag should be pushed to a remote once it is added."
+				},
+				"git-graph.dialog.addTag.type": {
+					"type": "string",
+					"enum": [
+						"Annotated",
+						"Lightweight"
+					],
+					"default": "Annotated",
+					"description": "Default type of the tag being added."
+				},
+				"git-graph.dialog.applyStash.reinstateIndex": {
+					"type": "boolean",
+					"default": false,
+					"description": "Default state of the \"Reinstate Index\" checkbox."
+				},
+				"git-graph.dialog.cherryPick.noCommit": {
+					"type": "boolean",
+					"default": false,
+					"description": "Default state of the \"No Commit\" checkbox."
+				},
+				"git-graph.dialog.cherryPick.recordOrigin": {
+					"type": "boolean",
+					"default": false,
+					"description": "Default state of the \"Record Origin\" checkbox."
+				},
+				"git-graph.dialog.createBranch.checkOut": {
+					"type": "boolean",
+					"default": false,
+					"description": "Default state of the \"Check out\" checkbox."
+				},
+				"git-graph.dialog.deleteBranch.forceDelete": {
+					"type": "boolean",
+					"default": false,
+					"description": "Default state of the \"Force Delete\" checkbox."
+				},
+				"git-graph.dialog.fetchIntoLocalBranch.forceFetch": {
+					"type": "boolean",
+					"default": false,
+					"description": "Default state of the \"Force Fetch\" checkbox."
+				},
+				"git-graph.dialog.fetchRemote.prune": {
+					"type": "boolean",
+					"default": false,
+					"description": "Default state of the \"Prune\" checkbox."
+				},
+				"git-graph.dialog.fetchRemote.pruneTags": {
+					"type": "boolean",
+					"default": false,
+					"description": "Default state of the \"Prune Tags\" checkbox."
+				},
+				"git-graph.dialog.general.referenceInputSpaceSubstitution": {
+					"type": "string",
+					"enum": [
+						"None",
+						"Hyphen",
+						"Underscore"
+					],
+					"enumDescriptions": [
+						"Don't replace spaces.",
+						"Replace space characters with hyphens, for example: \"new branch\" -> \"new-branch\".",
+						"Replace space characters with underscores, for example: \"new branch\" -> \"new_branch\"."
+					],
+					"default": "None",
+					"description": "Specifies a substitution that is automatically performed when space characters are entered or pasted into reference inputs on dialogs (e.g. Create Branch, Add Tag, etc.)."
+				},
+				"git-graph.dialog.merge.noCommit": {
+					"type": "boolean",
+					"default": false,
+					"description": "Default state of the \"No Commit\" checkbox."
+				},
+				"git-graph.dialog.merge.noFastForward": {
+					"type": "boolean",
+					"default": true,
+					"description": "Default state of the \"Create a new commit even if fast-forward is possible\" checkbox."
+				},
+				"git-graph.dialog.merge.squashCommits": {
+					"type": "boolean",
+					"default": false,
+					"description": "Default state of the \"Squash Commits\" checkbox."
+				},
+				"git-graph.dialog.merge.squashMessageFormat": {
+					"type": "string",
+					"enum": [
+						"Default",
+						"Git SQUASH_MSG"
+					],
+					"enumDescriptions": [
+						"Use the squash message generated by Git Graph.",
+						"Use the detailed squash message generated by Git (stored in .git/SQUASH_MSG)."
+					],
+					"default": "Default",
+					"description": "Specifies the message format used for the squashed commit (when the \"Squash Commits\" option is selected)."
+				},
+				"git-graph.dialog.popStash.reinstateIndex": {
+					"type": "boolean",
+					"default": false,
+					"description": "Default state of the \"Reinstate Index\" checkbox."
+				},
+				"git-graph.dialog.pullBranch.noFastForward": {
+					"type": "boolean",
+					"default": false,
+					"description": "Default state of the \"Create a new commit even if fast-forward is possible\" checkbox."
+				},
+				"git-graph.dialog.pullBranch.squashCommits": {
+					"type": "boolean",
+					"default": false,
+					"description": "Default state of the \"Squash Commits\" checkbox."
+				},
+				"git-graph.dialog.pullBranch.squashMessageFormat": {
+					"type": "string",
+					"enum": [
+						"Default",
+						"Git SQUASH_MSG"
+					],
+					"enumDescriptions": [
+						"Use the squash message generated by Git Graph.",
+						"Use the detailed squash message generated by Git (stored in .git/SQUASH_MSG)."
+					],
+					"default": "Default",
+					"description": "Specifies the message format used for the squashed commit (when the \"Squash Commits\" option is selected)."
+				},
+				"git-graph.dialog.rebase.ignoreDate": {
+					"type": "boolean",
+					"default": true,
+					"description": "Default state of the \"Ignore Date (non-interactive rebase only)\" checkbox."
+				},
+				"git-graph.dialog.rebase.launchInteractiveRebase": {
+					"type": "boolean",
+					"default": false,
+					"description": "Default state of the \"Launch Interactive Rebase in new Terminal\" checkbox."
+				},
+				"git-graph.dialog.resetCurrentBranchToCommit.mode": {
+					"type": "string",
+					"enum": [
+						"Soft",
+						"Mixed",
+						"Hard"
+					],
+					"enumDescriptions": [
+						"Soft - Keep all changes, but reset head",
+						"Mixed - Keep working tree, but reset index",
+						"Hard - Discard all changes"
+					],
+					"default": "Mixed",
+					"description": "Default mode to be used for the reset action."
+				},
+				"git-graph.dialog.resetUncommittedChanges.mode": {
+					"type": "string",
+					"enum": [
+						"Mixed",
+						"Hard"
+					],
+					"enumDescriptions": [
+						"Mixed - Keep working tree, but reset index",
+						"Hard - Discard all changes"
+					],
+					"default": "Mixed",
+					"description": "Default mode to be used for the reset action."
+				},
+				"git-graph.dialog.stashUncommittedChanges.includeUntracked": {
+					"type": "boolean",
+					"default": true,
+					"description": "Default state of the \"Include Untracked\" checkbox."
+				},
+				"git-graph.enhancedAccessibility": {
+					"type": "boolean",
+					"default": false,
+					"description": "Visual file change A|M|D|R|U indicators in the Commit Details View for users with colour blindness. In the future, this setting will enable any additional accessibility related features of Git Graph that aren't enabled by default."
+				},
+				"git-graph.fileEncoding": {
+					"type": "string",
+					"default": "utf8",
+					"markdownDescription": "The character set encoding used when retrieving a specific version of repository files (e.g. in the Diff View). A list of all supported encodings can be found [here](https://github.com/ashtuchkin/iconv-lite/wiki/Supported-Encodings).",
+					"scope": "resource"
+				},
+				"git-graph.graph.colours": {
+					"type": "array",
+					"items": {
+						"type": "string",
+						"description": "Colour (HEX or RGB)",
+						"pattern": "^\\s*(#[0-9a-fA-F]{6}|#[0-9a-fA-F]{8}|rgb[a]?\\s*\\(\\d{1,3},\\s*\\d{1,3},\\s*\\d{1,3}\\))\\s*$"
+					},
+					"default": [
+						"#0085d9",
+						"#d9008f",
+						"#00d90a",
+						"#d98500",
+						"#a300d9",
+						"#ff0000",
+						"#00d9cc",
+						"#e138e8",
+						"#85d900",
+						"#dc5b23",
+						"#6f24d6",
+						"#ffcc00"
+					],
+					"description": "Specifies the colours used on the graph."
+				},
+				"git-graph.graph.style": {
+					"type": "string",
+					"enum": [
+						"rounded",
+						"angular"
+					],
+					"enumDescriptions": [
+						"Use smooth curves when transitioning between branches on the graph.",
+						"Use angular lines when transitioning between branches on the graph."
+					],
+					"default": "rounded",
+					"description": "Specifies the style of the graph."
+				},
+				"git-graph.graph.uncommittedChanges": {
+					"type": "string",
+					"enum": [
+						"Open Circle at the Uncommitted Changes",
+						"Open Circle at the Checked Out Commit"
+					],
+					"enumDescriptions": [
+						"Display the Uncommitted Changes as a grey open circle, connected to the commit referenced by HEAD with a solid grey line. The current file system's state is therefore always displayed as an open circle.",
+						"Display the Uncommitted Changes as a grey closed circle, connected to the commit referenced by HEAD with a dotted grey line. The commit referenced by HEAD is therefore always displayed as an open circle."
+					],
+					"default": "Open Circle at the Uncommitted Changes",
+					"description": "Specifies how the Uncommitted Changes are displayed on the graph."
+				},
+				"git-graph.integratedTerminalShell": {
+					"type": "string",
+					"default": "",
+					"description": "Specifies the path and filename of the Shell executable to be used by the Visual Studio Code Integrated Terminal, when it is opened by Git Graph. For example, to use Git Bash on Windows this setting would commonly be set to \"C:\\Program Files\\Git\\bin\\bash.exe\". If this setting is left blank, the default Shell is used.",
+					"scope": "machine"
+				},
+				"git-graph.keyboardShortcut.find": {
+					"type": "string",
+					"enum": [
+						"CTRL/CMD + A",
+						"CTRL/CMD + B",
+						"CTRL/CMD + C",
+						"CTRL/CMD + D",
+						"CTRL/CMD + E",
+						"CTRL/CMD + F",
+						"CTRL/CMD + G",
+						"CTRL/CMD + H",
+						"CTRL/CMD + I",
+						"CTRL/CMD + J",
+						"CTRL/CMD + K",
+						"CTRL/CMD + L",
+						"CTRL/CMD + M",
+						"CTRL/CMD + N",
+						"CTRL/CMD + O",
+						"CTRL/CMD + P",
+						"CTRL/CMD + Q",
+						"CTRL/CMD + R",
+						"CTRL/CMD + S",
+						"CTRL/CMD + T",
+						"CTRL/CMD + U",
+						"CTRL/CMD + V",
+						"CTRL/CMD + W",
+						"CTRL/CMD + X",
+						"CTRL/CMD + Y",
+						"CTRL/CMD + Z"
+					],
+					"default": "CTRL/CMD + F",
+					"description": "The keybinding for the keyboard shortcut that opens the Find Widget in the Git Graph View."
+				},
+				"git-graph.keyboardShortcut.refresh": {
+					"type": "string",
+					"enum": [
+						"CTRL/CMD + A",
+						"CTRL/CMD + B",
+						"CTRL/CMD + C",
+						"CTRL/CMD + D",
+						"CTRL/CMD + E",
+						"CTRL/CMD + F",
+						"CTRL/CMD + G",
+						"CTRL/CMD + H",
+						"CTRL/CMD + I",
+						"CTRL/CMD + J",
+						"CTRL/CMD + K",
+						"CTRL/CMD + L",
+						"CTRL/CMD + M",
+						"CTRL/CMD + N",
+						"CTRL/CMD + O",
+						"CTRL/CMD + P",
+						"CTRL/CMD + Q",
+						"CTRL/CMD + R",
+						"CTRL/CMD + S",
+						"CTRL/CMD + T",
+						"CTRL/CMD + U",
+						"CTRL/CMD + V",
+						"CTRL/CMD + W",
+						"CTRL/CMD + X",
+						"CTRL/CMD + Y",
+						"CTRL/CMD + Z"
+					],
+					"default": "CTRL/CMD + R",
+					"description": "The keybinding for the keyboard shortcut that refreshes the Git Graph View."
+				},
+				"git-graph.keyboardShortcut.scrollToHead": {
+					"type": "string",
+					"enum": [
+						"CTRL/CMD + A",
+						"CTRL/CMD + B",
+						"CTRL/CMD + C",
+						"CTRL/CMD + D",
+						"CTRL/CMD + E",
+						"CTRL/CMD + F",
+						"CTRL/CMD + G",
+						"CTRL/CMD + H",
+						"CTRL/CMD + I",
+						"CTRL/CMD + J",
+						"CTRL/CMD + K",
+						"CTRL/CMD + L",
+						"CTRL/CMD + M",
+						"CTRL/CMD + N",
+						"CTRL/CMD + O",
+						"CTRL/CMD + P",
+						"CTRL/CMD + Q",
+						"CTRL/CMD + R",
+						"CTRL/CMD + S",
+						"CTRL/CMD + T",
+						"CTRL/CMD + U",
+						"CTRL/CMD + V",
+						"CTRL/CMD + W",
+						"CTRL/CMD + X",
+						"CTRL/CMD + Y",
+						"CTRL/CMD + Z"
+					],
+					"default": "CTRL/CMD + H",
+					"description": "The keybinding for the keyboard shortcut that scrolls the Git Graph View to be centered on the commit referenced by HEAD."
+				},
+				"git-graph.keyboardShortcut.scrollToStash": {
+					"type": "string",
+					"enum": [
+						"CTRL/CMD + A",
+						"CTRL/CMD + B",
+						"CTRL/CMD + C",
+						"CTRL/CMD + D",
+						"CTRL/CMD + E",
+						"CTRL/CMD + F",
+						"CTRL/CMD + G",
+						"CTRL/CMD + H",
+						"CTRL/CMD + I",
+						"CTRL/CMD + J",
+						"CTRL/CMD + K",
+						"CTRL/CMD + L",
+						"CTRL/CMD + M",
+						"CTRL/CMD + N",
+						"CTRL/CMD + O",
+						"CTRL/CMD + P",
+						"CTRL/CMD + Q",
+						"CTRL/CMD + R",
+						"CTRL/CMD + S",
+						"CTRL/CMD + T",
+						"CTRL/CMD + U",
+						"CTRL/CMD + V",
+						"CTRL/CMD + W",
+						"CTRL/CMD + X",
+						"CTRL/CMD + Y",
+						"CTRL/CMD + Z"
+					],
+					"default": "CTRL/CMD + S",
+					"description": "The keybinding for the keyboard shortcut that scrolls the Git Graph View to the first (or next) stash in the loaded commits. The Shift Key Modifier can be applied to this keybinding to scroll the Git Graph View to the last (or previous) stash in the loaded commits."
+				},
+				"git-graph.markdown": {
+					"type": "boolean",
+					"default": true,
+					"description": "Parse and render a frequently used subset of inline Markdown formatting rules in commit messages and tag details (bold, italics, bold & italics, and inline code blocks)."
+				},
+				"git-graph.maxDepthOfRepoSearch": {
+					"type": "number",
+					"default": 0,
+					"description": "Specifies the maximum depth of subfolders to search when discovering repositories in the workspace. Note: Sub-repos are not automatically detected when searching subfolders, however they can be manually added by running the command \"Git Graph: Add Git Repository\" in the Command Palette."
+				},
+				"git-graph.openNewTabEditorGroup": {
+					"type": "string",
+					"enum": [
+						"Active",
+						"Beside",
+						"One",
+						"Two",
+						"Three",
+						"Four",
+						"Five",
+						"Six",
+						"Seven",
+						"Eight",
+						"Nine"
+					],
+					"enumDescriptions": [
+						"Open the new tab in the Active Editor Group.",
+						"Open the new tab beside the Active Editor Group.",
+						"Open the new tab in the First Editor Group.",
+						"Open the new tab in the Second Editor Group.",
+						"Open the new tab in the Third Editor Group.",
+						"Open the new tab in the Fourth Editor Group.",
+						"Open the new tab in the Fifth Editor Group.",
+						"Open the new tab in the Sixth Editor Group.",
+						"Open the new tab in the Seventh Editor Group.",
+						"Open the new tab in the Eighth Editor Group.",
+						"Open the new tab in the Ninth Editor Group."
+					],
+					"default": "Active",
+					"description": "Specifies the Editor Group where Git Graph should open new tabs, when performing the following actions from the Git Graph View: Viewing the Visual Studio Code Diff View, Opening a File, Viewing a File at a Specific Revision."
+				},
+				"git-graph.openToTheRepoOfTheActiveTextEditorDocument": {
+					"type": "boolean",
+					"default": false,
+					"description": "Open the Git Graph View to the repository containing the active Text Editor document."
+				},
+				"git-graph.referenceLabels.alignment": {
+					"type": "string",
+					"enum": [
+						"Normal",
+						"Branches (on the left) & Tags (on the right)",
+						"Branches (aligned to the graph) & Tags (on the right)"
+					],
+					"enumDescriptions": [
+						"Show branch & tag labels on the left of the commit message in the 'Description' column.",
+						"Show branch labels on the left of the commit message in the 'Description' column, and tag labels on the right.",
+						"Show branch labels aligned to the graph in the 'Graph' column, and tag labels on the right in the 'Description' column."
+					],
+					"default": "Normal",
+					"description": "Specifies how branch and tag reference labels are aligned for each commit."
+				},
+				"git-graph.referenceLabels.combineLocalAndRemoteBranchLabels": {
+					"type": "boolean",
+					"default": true,
+					"description": "Combine local and remote branch labels if they refer to the same branch, and are on the same commit."
+				},
+				"git-graph.repository.commits.fetchAvatars": {
+					"type": "boolean",
+					"default": false,
+					"description": "Fetch avatars of commit authors and committers. By enabling this setting, you consent to commit author and committer email addresses being sent GitHub, GitLab or Gravatar, depending on the repositories remote origin."
+				},
+				"git-graph.repository.commits.fetchCICDs": {
+					"type": "boolean",
+					"default": true,
+					"description": "Fetch CI/CD status of commit. By enabling this setting, you consent to Access Token being sent GitHub or GitLab, depending on the repositories and user configuration."
+				},
+				"git-graph.repository.commits.initialLoad": {
+					"type": "number",
+					"default": 300,
+					"description": "Specifies the number of commits to initially load."
+				},
+				"git-graph.repository.commits.loadMore": {
+					"type": "number",
+					"default": 100,
+					"description": "Specifies the number of additional commits to load when the \"Load More Commits\" button is pressed, or more commits are automatically loaded."
+				},
+				"git-graph.repository.commits.loadMoreAutomatically": {
+					"type": "boolean",
+					"default": true,
+					"description": "When the view has been scrolled to the bottom, automatically load more commits if they exist (instead of having to press the \"Load More Commits\" button)."
+				},
+				"git-graph.repository.commits.mute.commitsThatAreNotAncestorsOfHead": {
+					"type": "boolean",
+					"default": false,
+					"description": "Display commits that aren't ancestors of the checked-out branch / commit with a muted text color. Muting will only occur if the commit referenced by HEAD is within the loaded commits on the Git Graph View."
+				},
+				"git-graph.repository.commits.mute.mergeCommits": {
+					"type": "boolean",
+					"default": true,
+					"description": "Display merge commits with a muted text color."
+				},
+				"git-graph.repository.commits.order": {
+					"type": "string",
+					"enum": [
+						"date",
+						"author-date",
+						"topo"
+					],
+					"enumDescriptions": [
+						"Show commits in the commit timestamp order.",
+						"Show commits in the author timestamp order.",
+						"Avoid showing commits on multiple lines of history intermixed."
+					],
+					"default": "date",
+					"markdownDescription": "Specifies the order of commits on the Git Graph View. See [git log](https://git-scm.com/docs/git-log#_commit_ordering) for more information on each order option. This can be overridden per repository via the Git Graph View's Column Header Context Menu."
+				},
+				"git-graph.repository.commits.showSignatureStatus": {
+					"type": "boolean",
+					"default": false,
+					"description": "Show the commit's signature status to the right of the Committer in the Commit Details View (only for signed commits). Hovering over the signature icon displays a tooltip with the signature details. Requires Git (>= 2.4.0) & GPG (or equivalent) to be installed on the same machine that is running Visual Studio Code."
+				},
+				"git-graph.repository.fetchAndPrune": {
+					"type": "boolean",
+					"default": false,
+					"description": "Before fetching from remote(s) using the Fetch button on the Git Graph View Control Bar, remove any remote-tracking references that no longer exist on the remote(s)."
+				},
+				"git-graph.repository.fetchAndPruneTags": {
+					"type": "boolean",
+					"default": false,
+					"description": "Before fetching from remote(s) using the Fetch button on the Git Graph View Control Bar, remove any local tags that no longer exist on the remote(s). Requires Git >= 2.17.0, and the \"Repository: Fetch And Prune\" setting to be enabled. Caution: If you work in repositories that have multiple remotes, it is not recommended to use this setting (instead you can prune tags for a specific remote via \"Fetch Remote\" Dialog from the Repository Settings Widget on the Git Graph View)."
+				},
+				"git-graph.repository.includeCommitsMentionedByReflogs": {
+					"type": "boolean",
+					"default": false,
+					"description": "Include commits only mentioned by reflogs in the Git Graph View (only applies when showing all branches). This can be overridden per repository in the Git Graph View's Repository Settings Widget."
+				},
+				"git-graph.repository.onLoad.scrollToHead": {
+					"type": "boolean",
+					"default": false,
+					"description": "Automatically scroll the Git Graph View to be centered on the commit referenced by HEAD. This will only occur if the commit referenced by HEAD is within the loaded commits on the Git Graph View."
+				},
+				"git-graph.repository.onLoad.showCheckedOutBranch": {
+					"type": "boolean",
+					"default": false,
+					"description": "Show the checked out branch when a repository is loaded in the Git Graph View. This setting can be used in conjunction with \"Repository > On Load: Show Specific Branches\". Default: false (show all branches)"
+				},
+				"git-graph.repository.onLoad.showSpecificBranches": {
+					"type": "array",
+					"items": {
+						"type": "string",
+						"description": "A local branch name (e.g. \"master\"), a remote-tracking branch name prefixed with \"remotes/\" (e.g. \"remotes/origin/master\"), or a glob pattern defined in git-graph.customBranchGlobPatterns prefixed with \"--glob=\" (e.g. \"--glob=heads/feature/*\")."
+					},
+					"default": [],
+					"markdownDescription": "Show specific branches when a repository is loaded in the Git Graph View. Branches can be specified as follows: A local branch name (e.g. `master`), a remote-tracking branch name prefixed with \"remotes/\" (e.g. `remotes/origin/master`), or a glob pattern defined in `git-graph.customBranchGlobPatterns` prefixed with \"--glob=\" (e.g. `--glob=heads/feature/*`). This setting can be used in conjunction with \"Repository > On Load: Show Checked Out Branch\". Default: [] (show all branches)"
+				},
+				"git-graph.repository.onlyFollowFirstParent": {
+					"type": "boolean",
+					"default": false,
+					"markdownDescription": "Only follow the first parent of commits when discovering the commits to load in the Git Graph View. See [--first-parent](https://git-scm.com/docs/git-log#Documentation/git-log.txt---first-parent) to find out more about this setting. This can be overridden per repository in the Git Graph View's Repository Settings Widget."
+				},
+				"git-graph.repository.showCommitsOnlyReferencedByTags": {
+					"type": "boolean",
+					"default": true,
+					"description": "Show Commits that are only referenced by tags in Git Graph."
+				},
+				"git-graph.repository.showRemoteBranches": {
+					"type": "boolean",
+					"default": true,
+					"description": "Show Remote Branches in Git Graph by default. This can be overridden per repository from the Git Graph View's Control Bar."
+				},
+				"git-graph.repository.showRemoteHeads": {
+					"type": "boolean",
+					"default": true,
+					"description": "Show Remote HEAD Symbolic References in Git Graph (e.g. \"origin/HEAD\")."
+				},
+				"git-graph.repository.showStashes": {
+					"type": "boolean",
+					"default": true,
+					"description": "Show Stashes in Git Graph by default. This can be overridden per repository in the Git Graph View's Repository Settings Widget."
+				},
+				"git-graph.repository.showTags": {
+					"type": "boolean",
+					"default": true,
+					"description": "Show Tags in Git Graph by default. This can be overridden per repository in the Git Graph View's Repository Settings Widget."
+				},
+				"git-graph.repository.showUncommittedChanges": {
+					"type": "boolean",
+					"default": true,
+					"description": "Show uncommitted changes. If you work on large repositories, disabling this setting can reduce the load time of the Git Graph View."
+				},
+				"git-graph.repository.showUntrackedFiles": {
+					"type": "boolean",
+					"default": true,
+					"description": "Show untracked files when viewing the uncommitted changes. If you work on large repositories, disabling this setting can reduce the load time of the Git Graph View."
+				},
+				"git-graph.repository.sign.commits": {
+					"type": "boolean",
+					"default": false,
+					"description": "Enables commit signing with GPG or X.509."
+				},
+				"git-graph.repository.sign.tags": {
+					"type": "boolean",
+					"default": false,
+					"description": "Enables tag signing with GPG or X.509."
+				},
+				"git-graph.repository.useMailmap": {
+					"type": "boolean",
+					"default": false,
+					"markdownDescription": "Respect [.mailmap](https://git-scm.com/docs/git-check-mailmap#_mapping_authors) files when displaying author & committer names and email addresses."
+				},
+				"git-graph.repositoryDropdownOrder": {
+					"type": "string",
+					"enum": [
+						"Full Path",
+						"Name",
+						"Workspace Full Path"
+					],
+					"enumDescriptions": [
+						"Sort repositories alphabetically by the full path of the repository.",
+						"Sort repositories alphabetically by the name of the repository.",
+						"Sort repositories according to the workspace folder order, then alphabetically by the full path of the repository."
+					],
+					"default": "Workspace Full Path",
+					"description": "Specifies the order that repositories are sorted in the repository dropdown on the Git Graph View (only visible when more than one repository exists in the current Visual Studio Code Workspace)."
+				},
+				"git-graph.retainContextWhenHidden": {
+					"type": "boolean",
+					"default": true,
+					"description": "Specifies if the Git Graph View's Visual Studio Code context is kept when the panel is no longer visible (e.g. moved to background tab). Enabling this setting will make Git Graph load significantly faster when switching back to the Git Graph tab, however has a higher memory overhead."
+				},
+				"git-graph.showStatusBarItem": {
+					"type": "boolean",
+					"default": true,
+					"description": "Show a Status Bar Item that opens the Git Graph View when clicked."
+				},
+				"git-graph.sourceCodeProviderIntegrationLocation": {
+					"type": "string",
+					"enum": [
+						"Inline",
+						"More Actions"
+					],
+					"enumDescriptions": [
+						"Show the 'View Git Graph' action on the title of SCM Providers",
+						"Show the 'View Git Graph' action in the 'More Actions...' menu on the title of SCM Providers"
+					],
+					"default": "Inline",
+					"description": "Specifies where the \"View Git Graph\" action appears on the title of SCM Providers."
+				},
+				"git-graph.tabIconColourTheme": {
+					"type": "string",
+					"enum": [
+						"colour",
+						"grey"
+					],
+					"enumDescriptions": [
+						"Show a colour icon which suits most Visual Studio Code colour themes",
+						"Show a grey icon which suits Visual Studio Code colour themes that are predominantly grayscale"
+					],
+					"default": "colour",
+					"description": "Specifies the colour theme of the icon displayed on the Git Graph tab."
+				},
+				"git-graph.autoCenterCommitDetailsView": {
+					"type": "boolean",
+					"default": true,
+					"description": "Automatically center the commit details view when it is opened.",
+					"deprecationMessage": "Depreciated: This setting has been renamed to git-graph.commitDetailsView.autoCenter",
+					"markdownDeprecationMessage": "Depreciated: This setting has been renamed to `#git-graph.commitDetailsView.autoCenter#`"
+				},
+				"git-graph.combineLocalAndRemoteBranchLabels": {
+					"type": "boolean",
+					"default": true,
+					"description": "Combine local and remote branch labels if they refer to the same branch, and are on the same commit.",
+					"deprecationMessage": "Depreciated: This setting has been renamed to git-graph.referenceLabels.combineLocalAndRemoteBranchLabels",
+					"markdownDeprecationMessage": "Depreciated: This setting has been renamed to `#git-graph.referenceLabels.combineLocalAndRemoteBranchLabels#`"
+				},
+				"git-graph.commitDetailsViewFileTreeCompactFolders": {
+					"type": "boolean",
+					"default": true,
+					"description": "Render the File Tree in the Commit Details / Comparison View in a compacted form, such that folders with a single child folder are compressed into a single combined folder element.",
+					"deprecationMessage": "Depreciated: This setting has been renamed to git-graph.commitDetailsView.fileView.fileTree.compactFolders",
+					"markdownDeprecationMessage": "Depreciated: This setting has been renamed to `#git-graph.commitDetailsView.fileView.fileTree.compactFolders#`"
+				},
+				"git-graph.commitDetailsViewLocation": {
+					"type": "string",
+					"enum": [
+						"Inline",
+						"Docked to Bottom"
+					],
+					"enumDescriptions": [
+						"Show the Commit Details View inline with the graph",
+						"Show the Commit Details View docked to the bottom of the Git Graph view"
+					],
+					"default": "Inline",
+					"description": "Specifies where the Commit Details View is rendered in the Git Graph view.",
+					"deprecationMessage": "Depreciated: This setting has been renamed to git-graph.commitDetailsView.location",
+					"markdownDeprecationMessage": "Depreciated: This setting has been renamed to `#git-graph.commitDetailsView.location#`"
+				},
+				"git-graph.commitOrdering": {
+					"type": "string",
+					"enum": [
+						"date",
+						"author-date",
+						"topo"
+					],
+					"enumDescriptions": [
+						"Show commits in the commit timestamp order.",
+						"Show commits in the author timestamp order.",
+						"Avoid showing commits on multiple lines of history intermixed."
+					],
+					"default": "date",
+					"markdownDescription": "Specifies the order of commits on the Git Graph view. See [git log](https://git-scm.com/docs/git-log#_commit_ordering) for more information on each order option.",
+					"deprecationMessage": "Depreciated: This setting has been renamed to git-graph.repository.commits.order",
+					"markdownDeprecationMessage": "Depreciated: This setting has been renamed to `#git-graph.repository.commits.order#`"
+				},
+				"git-graph.dateFormat": {
+					"type": "string",
+					"enum": [
+						"Date & Time",
+						"Date Only",
+						"ISO Date & Time",
+						"ISO Date Only",
+						"Relative"
+					],
+					"enumDescriptions": [
+						"Show the date and time, for example \"24 Mar 2019 21:34\"",
+						"Show the date only, for example \"24 Mar 2019\"",
+						"Show the ISO date and time, for example \"2019-03-24 21:34\"",
+						"Show the ISO date only, for example \"2019-03-24\"",
+						"Show relative times, for example \"5 minutes ago\""
+					],
+					"default": "Date & Time",
+					"description": "Specifies the date format to be used in the \"Date\" column on the Git Graph View.",
+					"deprecationMessage": "Depreciated: This setting has been renamed to git-graph.date.format",
+					"markdownDeprecationMessage": "Depreciated: This setting has been renamed to `#git-graph.date.format#`"
+				},
+				"git-graph.dateType": {
+					"type": "string",
+					"enum": [
+						"Author Date",
+						"Commit Date"
+					],
+					"enumDescriptions": [
+						"Use the author date of a commit",
+						"Use the committer date of a commit"
+					],
+					"default": "Author Date",
+					"description": "Specifies the date type to be displayed in the \"Date\" column on the Git Graph View.",
+					"deprecationMessage": "Depreciated: This setting has been renamed to git-graph.date.type",
+					"markdownDeprecationMessage": "Depreciated: This setting has been renamed to `#git-graph.date.type#`"
+				},
+				"git-graph.defaultFileViewType": {
+					"type": "string",
+					"enum": [
+						"File Tree",
+						"File List"
+					],
+					"enumDescriptions": [
+						"Display files in a tree structure",
+						"Display files in a list (useful for repositories with deep folder structures)"
+					],
+					"default": "File Tree",
+					"description": "Sets the default type of File View used in the Commit Details / Comparison Views. This can be overridden per repository using the controls on the right side of the Commit Details / Comparison Views.",
+					"deprecationMessage": "Depreciated: This setting has been renamed to git-graph.commitDetailsView.fileView.type",
+					"markdownDeprecationMessage": "Depreciated: This setting has been renamed to `#git-graph.commitDetailsView.fileView.type#`"
+				},
+				"git-graph.fetchAndPrune": {
+					"type": "boolean",
+					"default": false,
+					"description": "Before fetching from remote(s) using the Fetch button on the Git Graph View Control Bar, remove any remote-tracking references that no longer exist on the remote(s).",
+					"deprecationMessage": "Depreciated: This setting has been renamed to git-graph.repository.fetchAndPrune",
+					"markdownDeprecationMessage": "Depreciated: This setting has been renamed to `#git-graph.repository.fetchAndPrune#`"
+				},
+				"git-graph.fetchAvatars": {
+					"type": "boolean",
+					"default": false,
+					"description": "Fetch avatars of commit authors and committers. By enabling this setting, you consent to commit author and committer email addresses being sent GitHub, GitLab or Gravatar, depending on the repositories remote origin.",
+					"deprecationMessage": "Depreciated: This setting has been renamed to git-graph.repository.commits.fetchAvatars",
+					"markdownDeprecationMessage": "Depreciated: This setting has been renamed to `#git-graph.repository.commits.fetchAvatars#`"
+				},
+				"git-graph.fetchCICDs": {
+					"type": "boolean",
+					"default": true,
+					"description": "Fetch CI/CD status of commit. By enabling this setting, you consent to Access Token being sent GitHub or GitLab, depending on the repositories and user configuration.",
+					"deprecationMessage": "Depreciated: This setting has been renamed to git-graph.repository.commits.fetchCICDs",
+					"markdownDeprecationMessage": "Depreciated: This setting has been renamed to `#git-graph.repository.commits.fetchCICDs#`"
+				},
+				"git-graph.graphColours": {
+					"type": "array",
+					"items": {
+						"type": "string",
+						"description": "Colour (HEX or RGB)",
+						"pattern": "^\\s*(#[0-9a-fA-F]{6}|#[0-9a-fA-F]{8}|rgb[a]?\\s*\\(\\d{1,3},\\s*\\d{1,3},\\s*\\d{1,3}\\))\\s*$"
+					},
+					"default": [
+						"#0085d9",
+						"#d9008f",
+						"#00d90a",
+						"#d98500",
+						"#a300d9",
+						"#ff0000",
+						"#00d9cc",
+						"#e138e8",
+						"#85d900",
+						"#dc5b23",
+						"#6f24d6",
+						"#ffcc00"
+					],
+					"description": "Specifies the colours used on the graph.",
+					"deprecationMessage": "Depreciated: This setting has been renamed to git-graph.graph.colours",
+					"markdownDeprecationMessage": "Depreciated: This setting has been renamed to `#git-graph.graph.colours#`"
+				},
+				"git-graph.graphStyle": {
+					"type": "string",
+					"enum": [
+						"rounded",
+						"angular"
+					],
+					"enumDescriptions": [
+						"Use smooth curves when transitioning between branches on the graph",
+						"Use angular lines when transitioning between branches on the graph"
+					],
+					"default": "rounded",
+					"description": "Specifies the style of the graph.",
+					"deprecationMessage": "Depreciated: This setting has been renamed to git-graph.graph.style",
+					"markdownDeprecationMessage": "Depreciated: This setting has been renamed to `#git-graph.graph.style#`"
+				},
+				"git-graph.includeCommitsMentionedByReflogs": {
+					"type": "boolean",
+					"default": false,
+					"description": "Include commits only mentioned by reflogs in the Git Graph View (only applies when showing all branches). This can be overridden per repository in the Git Graph View's Repository Settings Widget.",
+					"deprecationMessage": "Depreciated: This setting has been renamed to git-graph.repository.includeCommitsMentionedByReflogs",
+					"markdownDeprecationMessage": "Depreciated: This setting has been renamed to `#git-graph.repository.includeCommitsMentionedByReflogs#`"
+				},
+				"git-graph.initialLoadCommits": {
+					"type": "number",
+					"default": 300,
+					"description": "Specifies the number of commits to initially load.",
+					"deprecationMessage": "Depreciated: This setting has been renamed to git-graph.repository.commits.initialLoad",
+					"markdownDeprecationMessage": "Depreciated: This setting has been renamed to `#git-graph.repository.commits.initialLoad#`"
+				},
+				"git-graph.loadMoreCommits": {
+					"type": "number",
+					"default": 100,
+					"description": "Specifies the number of additional commits to load when the \"Load More Commits\" button is pressed, or more commits are automatically loaded.",
+					"deprecationMessage": "Depreciated: This setting has been renamed to git-graph.repository.commits.loadMore",
+					"markdownDeprecationMessage": "Depreciated: This setting has been renamed to `#git-graph.repository.commits.loadMore#`"
+				},
+				"git-graph.loadMoreCommitsAutomatically": {
+					"type": "boolean",
+					"default": true,
+					"description": "When the view has been scrolled to the bottom, automatically load more commits if they exist (instead of having to press the \"Load More Commits\" button).",
+					"deprecationMessage": "Depreciated: This setting has been renamed to git-graph.repository.commits.loadMoreAutomatically",
+					"markdownDeprecationMessage": "Depreciated: This setting has been renamed to `#git-graph.repository.commits.loadMoreAutomatically#`"
+				},
+				"git-graph.muteCommitsThatAreNotAncestorsOfHead": {
+					"type": "boolean",
+					"default": false,
+					"description": "Display commits that aren't ancestors of the checked-out branch / commit with a muted text color. Muting will only occur if the commit referenced by HEAD is within the loaded commits on the Git Graph View.",
+					"deprecationMessage": "Depreciated: This setting has been renamed to git-graph.repository.commits.mute.commitsThatAreNotAncestorsOfHead",
+					"markdownDeprecationMessage": "Depreciated: This setting has been renamed to `#git-graph.repository.commits.mute.commitsThatAreNotAncestorsOfHead#`"
+				},
+				"git-graph.muteMergeCommits": {
+					"type": "boolean",
+					"default": true,
+					"description": "Display merge commits with a muted text color.",
+					"deprecationMessage": "Depreciated: This setting has been renamed to git-graph.repository.commits.mute.mergeCommits",
+					"markdownDeprecationMessage": "Depreciated: This setting has been renamed to `#git-graph.repository.commits.mute.mergeCommits#`"
+				},
+				"git-graph.onlyFollowFirstParent": {
+					"type": "boolean",
+					"default": false,
+					"markdownDescription": "Only follow the first parent of commits when discovering the commits to load in the Git Graph View. See [--first-parent](https://git-scm.com/docs/git-log#Documentation/git-log.txt---first-parent) to find out more about this setting.",
+					"deprecationMessage": "Depreciated: This setting has been renamed to git-graph.repository.onlyFollowFirstParent",
+					"markdownDeprecationMessage": "Depreciated: This setting has been renamed to `#git-graph.repository.onlyFollowFirstParent#`"
+				},
+				"git-graph.openDiffTabLocation": {
+					"type": "string",
+					"enum": [
+						"Active",
+						"Beside",
+						"One",
+						"Two",
+						"Three",
+						"Four",
+						"Five",
+						"Six",
+						"Seven",
+						"Eight",
+						"Nine"
+					],
+					"enumDescriptions": [
+						"Open the Visual Studio Code Diff View in the Active Editor Group.",
+						"Open the Visual Studio Code Diff View beside the Active Editor Group.",
+						"Open the Visual Studio Code Diff View in the First Editor Group.",
+						"Open the Visual Studio Code Diff View in the Second Editor Group.",
+						"Open the Visual Studio Code Diff View in the Third Editor Group.",
+						"Open the Visual Studio Code Diff View in the Fourth Editor Group.",
+						"Open the Visual Studio Code Diff View in the Fifth Editor Group.",
+						"Open the Visual Studio Code Diff View in the Sixth Editor Group.",
+						"Open the Visual Studio Code Diff View in the Seventh Editor Group.",
+						"Open the Visual Studio Code Diff View in the Eighth Editor Group.",
+						"Open the Visual Studio Code Diff View in the Ninth Editor Group."
+					],
+					"default": "Active",
+					"description": "Specifies which Editor Group the Visual Studio Code Diff View is opened in.",
+					"deprecationMessage": "Depreciated: This setting has been renamed to git-graph.openNewTabEditorGroup",
+					"markdownDeprecationMessage": "Depreciated: This setting has been renamed to `#git-graph.openNewTabEditorGroup#`"
+				},
+				"git-graph.openRepoToHead": {
+					"type": "boolean",
+					"default": false,
+					"description": "When opening or switching repositories in the Git Graph View, automatically scroll the view to be centered on the commit referenced by HEAD. This will only occur if the commit referenced by HEAD is within the loaded commits on the Git Graph View.",
+					"deprecationMessage": "Depreciated: This setting has been renamed to git-graph.repository.onLoad.scrollToHead",
+					"markdownDeprecationMessage": "Depreciated: This setting has been renamed to `#git-graph.repository.onLoad.scrollToHead#`"
+				},
+				"git-graph.referenceLabelAlignment": {
+					"type": "string",
+					"enum": [
+						"Normal",
+						"Branches (on the left) & Tags (on the right)",
+						"Branches (aligned to the graph) & Tags (on the right)"
+					],
+					"enumDescriptions": [
+						"Show branch & tag labels on the left of the commit message in the 'Description' column.",
+						"Show branch labels on the left of the commit message in the 'Description' column, and tag labels on the right.",
+						"Show branch labels aligned to the graph in the 'Graph' column, and tag labels on the right in the 'Description' column."
+					],
+					"default": "Normal",
+					"description": "Specifies how branch and tag reference labels are aligned for each commit.",
+					"deprecationMessage": "Depreciated: This setting has been renamed to git-graph.referenceLabels.alignment",
+					"markdownDeprecationMessage": "Depreciated: This setting has been renamed to `#git-graph.referenceLabels.alignment#`"
+				},
+				"git-graph.showCommitsOnlyReferencedByTags": {
+					"type": "boolean",
+					"default": true,
+					"description": "Show commits that are only referenced by tags in Git Graph.",
+					"deprecationMessage": "Depreciated: This setting has been renamed to git-graph.repository.showCommitsOnlyReferencedByTags",
+					"markdownDeprecationMessage": "Depreciated: This setting has been renamed to `#git-graph.repository.showCommitsOnlyReferencedByTags#`"
+				},
+				"git-graph.showCurrentBranchByDefault": {
+					"type": "boolean",
+					"default": false,
+					"description": "Show the current branch by default when Git Graph is opened. Default: false (show all branches)",
+					"deprecationMessage": "Depreciated: This setting has been renamed to git-graph.repository.onLoad.showCheckedOutBranch",
+					"markdownDeprecationMessage": "Depreciated: This setting has been renamed to `#git-graph.repository.onLoad.showCheckedOutBranch#`"
+				},
+				"git-graph.showSignatureStatus": {
+					"type": "boolean",
+					"default": false,
+					"description": "Show the commit's signature status to the right of the Committer in the Commit Details View (only for signed commits). Hovering over the signature icon displays a tooltip with the signature details. Requires Git (>= 2.4.0) & GPG (or equivalent) to be installed on the same machine that is running Visual Studio Code.",
+					"deprecationMessage": "Depreciated: This setting has been renamed to git-graph.repository.commits.showSignatureStatus",
+					"markdownDeprecationMessage": "Depreciated: This setting has been renamed to `#git-graph.repository.commits.showSignatureStatus#`"
+				},
+				"git-graph.showTags": {
+					"type": "boolean",
+					"default": true,
+					"description": "Show Tags in Git Graph by default. This can be overridden per repository in the Git Graph View's Repository Settings Widget.",
+					"deprecationMessage": "Depreciated: This setting has been renamed to git-graph.repository.showTags",
+					"markdownDeprecationMessage": "Depreciated: This setting has been renamed to `#git-graph.repository.showTags#`"
+				},
+				"git-graph.showUncommittedChanges": {
+					"type": "boolean",
+					"default": true,
+					"description": "Show uncommitted changes. If you work on large repositories, disabling this setting can reduce the load time of the Git Graph View.",
+					"deprecationMessage": "Depreciated: This setting has been renamed to git-graph.repository.showUncommittedChanges",
+					"markdownDeprecationMessage": "Depreciated: This setting has been renamed to `#git-graph.repository.showUncommittedChanges#`"
+				},
+				"git-graph.showUntrackedFiles": {
+					"type": "boolean",
+					"default": true,
+					"description": "Show untracked files when viewing the uncommitted changes. If you work on large repositories, disabling this setting can reduce the load time of the Git Graph View.",
+					"deprecationMessage": "Depreciated: This setting has been renamed to git-graph.repository.showUntrackedFiles",
+					"markdownDeprecationMessage": "Depreciated: This setting has been renamed to `#git-graph.repository.showUntrackedFiles#`"
+				},
+				"git-graph.useMailmap": {
+					"type": "boolean",
+					"default": false,
+					"markdownDescription": "Respect [.mailmap](https://git-scm.com/docs/git-check-mailmap#_mapping_authors) files when displaying author & committer names and email addresses.",
+					"deprecationMessage": "Depreciated: This setting has been renamed to git-graph.repository.useMailmap",
+					"markdownDeprecationMessage": "Depreciated: This setting has been renamed to `#git-graph.repository.useMailmap#`"
+				}
+			}
+		},
+		"menus": {
+			"commandPalette": [
+				{
+					"command": "git-graph.openFile",
+					"when": "isInDiffEditor && resourceScheme == git-graph && git-graph:codiconsSupported"
+				}
+			],
+			"editor/title": [
+				{
+					"command": "git-graph.openFile",
+					"group": "navigation",
+					"when": "isInDiffEditor && resourceScheme == git-graph && git-graph:codiconsSupported"
+				}
+			],
+			"scm/title": [
+				{
+					"when": "scmProvider == git && config.git-graph.sourceCodeProviderIntegrationLocation == 'Inline'",
+					"command": "git-graph.view",
+					"group": "navigation"
+				},
+				{
+					"when": "scmProvider == git && config.git-graph.sourceCodeProviderIntegrationLocation == 'More Actions'",
+					"command": "git-graph.view",
+					"group": "inline"
+				}
+			]
+		}
+	},
+	"scripts": {
+		"vscode:prepublish": "npm run compile",
+		"vscode:uninstall": "node ./out/life-cycle/uninstall.js",
+		"clean": "node ./.vscode/clean.js",
+		"compile": "npm run lint && npm run clean && npm run compile-src && npm run compile-web",
+		"compile-src": "tsc -p ./src && node ./.vscode/package-src.js",
+		"compile-web": "tsc -p ./web && node ./.vscode/package-web.js",
+		"compile-web-debug": "tsc -p ./web && node ./.vscode/package-web.js debug",
+		"lint": "eslint -c .eslintrc.json --ext .ts ./src ./tests ./web",
+		"package": "npm run clean && vsce package",
+		"package-and-install": "npm run package && node ./.vscode/install-package.js",
+		"test": "jest --verbose",
+		"test-and-report-coverage": "jest --verbose --coverage"
+	},
+	"dependencies": {
+		"iconv-lite": "0.5.0"
+	},
+	"devDependencies": {
+		"@types/jest": "26.0.19",
+		"@types/node": "8.10.62",
+		"@types/vscode": "1.38.0",
+		"@typescript-eslint/eslint-plugin": "4.10.0",
+		"@typescript-eslint/parser": "4.10.0",
+		"eslint": "7.15.0",
+		"jest": "26.6.3",
+		"ts-jest": "26.4.4",
+		"typescript": "4.0.2",
+		"uglify-js": "3.10.0"
+	}
+}